import os

import numpy as np
import torch
from torch.utils.tensorboard import SummaryWriter
from tqdm import tqdm

from average_image.bbox_utils import annotations_to_dataframe
from average_image.constants import SDDVideoClasses, SDDVideoDatasets
from average_image.feature_extractor import MOG2
from average_image.utils import precision_recall_one_sequence, plot_precision_recall


def mog2_optical_flow_clustering_per_frame(mog2, video_label, vid_number, frames_out_save_path, annotations_df,
                                           plot_scale_factor: int = 1, plot: bool = True,
                                           precision_recall: bool = False, with_optical_flow: bool = True):
    activations = mog2.get_activations(history=100, detect_shadows=True, var_threshold=100)
    gt_bbox_cluster_center_dict, pr_for_frames = mog2.get_per_frame_results(processed_data=activations,
                                                                            video_label=video_label,
                                                                            video_number=vid_number,
                                                                            frames_out_save_path=frames_out_save_path,
                                                                            annotations_df=annotations_df,
                                                                            plot_scale_factor=plot_scale_factor,
                                                                            plot=plot,
                                                                            with_optical_flow=with_optical_flow)
    if precision_recall:
        precision_recall_one_sequence(pr_for_frames, average_image=False)


def mog2_optical_flow_clustering_video(mog2, video_label, vid_number, video_out_save_path, annotations_df,
                                       plot_scale_factor: int = 1,
                                       precision_recall: bool = False, with_optical_flow: bool = True):
    activations = mog2.get_activations(history=100, detect_shadows=True, var_threshold=100)
    gt_bbox_cluster_center_dict, pr_for_frames = mog2.make_video(processed_data=activations,
                                                                 video_label=video_label,
                                                                 video_number=vid_number,
                                                                 video_out_save_path=video_out_save_path,
                                                                 annotations_df=annotations_df,
                                                                 plot_scale_factor=plot_scale_factor,
                                                                 with_optical_flow=with_optical_flow)
    if precision_recall:
        precision_recall_one_sequence(pr_for_frames, average_image=False)


def evaluate(mog2, num_frames, video_label, vid_number, frames_out_save_path, annotations_df,
             plot_scale_factor: int = 1, plot: bool = False, evaluation_save_path_: str = None,
             precision_recall: bool = False, with_optical_flow: bool = True, history: int = 120,
             detect_shadows: bool = True, var_threshold: int = 100):
    gt_bbox_cluster_center_dict, pr_for_frames = mog2.evaluate_sequence(num_frames=num_frames,
                                                                        video_label=video_label,
                                                                        video_number=vid_number,
                                                                        frames_out_save_path=frames_out_save_path,
                                                                        annotations_df=annotations_df,
                                                                        plot_scale_factor=plot_scale_factor,
                                                                        plot=plot,
                                                                        with_optical_flow=with_optical_flow,
                                                                        history=history,
                                                                        detect_shadows=detect_shadows,
                                                                        var_threshold=var_threshold)

    if evaluation_save_path_ is not None:
        result_dict = {'video_label': vid_label.value,
                       'video_number': vid_number,
                       'method': 'MOG2',
                       'history': history,
                       'var_threshold': var_threshold,
                       'optical_flow': with_optical_flow,
                       'precision_recall': pr_for_frames}
        torch.save(result_dict, f"{evaluation_save_path_}.pt")
    if precision_recall:
        precision_recall_one_sequence(pr_for_frames, average_image=False)
    return pr_for_frames


def plot_frame_processed_image_optical_flow(mog2, video_label, vid_number, frames_out_save_path, annotations_df,
                                            plot_scale_factor: int = 1, plot: bool = True, history: int = 120,
                                            detect_shadows: bool = True, var_threshold: int = 100,
                                            show_bbox: bool = False):
    # mog2.generate_processed_image_with_optical_flow(num_frames=20, video_label=video_label, video_number=vid_number,
    #                                                 frames_out_save_path=frames_out_save_path,
    #                                                 annotations_df=annotations_df, plot_scale_factor=plot_scale_factor,
    #                                                 plot=plot, history=history, detect_shadows=detect_shadows,
    #                                                 var_threshold=var_threshold, show_bbox=show_bbox)
    mog2.generate_mog2_steps(num_frames=20, video_label=video_label, video_number=vid_number,
                             frames_out_save_path=frames_out_save_path,
                             annotations_df=annotations_df, plot_scale_factor=plot_scale_factor,
                             plot=plot, history=history, detect_shadows=detect_shadows,
                             var_threshold=var_threshold, show_bbox=show_bbox)


def post_evaluation_tb(eval_file):
    results = torch.load(eval_file)
    writer = SummaryWriter(comment=os.path.split(eval_file)[0])

    for f_no, metric in tqdm(results['precision_recall'].items()):
        writer.add_scalar('Precision', metric['precision'], global_step=f_no)
        writer.add_scalar('Recall', metric['recall'], global_step=f_no)


def post_evaluation(eval_file):
    results = torch.load(eval_file)
    frame_list = []
    precision_list = []
    recall_list = []

    for f_no, metric in tqdm(results['precision_recall'].items()):
        frame_list.append(f_no)
        precision_list.append(metric['precision'])
        recall_list.append(metric['recall'])

    print(f"Video : {results['video_label']}, Number: {results['video_number']}")
    total_precision = np.array(precision_list)
    total_recall = np.array(recall_list)
    print(f"Average Precision: {total_precision.sum() / total_precision.shape[0]}"
          f"\nAverage Recall: {total_recall.sum() / total_recall.shape[0]}")


if __name__ == '__main__':
<<<<<<< HEAD
    annotation_base_path = "/home/rishabh/TrajectoryPrediction/Datasets/SDD/annotations/"
    video_base_path = "/home/rishabh/TrajectoryPrediction/Datasets/SDD/videos/"
    vid_label = SDDVideoClasses.LITTLE
    video_number = 0
=======
    annotation_base_path = "../Datasets/SDD/annotations/"
    video_base_path = "../Datasets/SDD/videos/"
    vid_label = SDDVideoClasses.GATES
    dataset_type = SDDVideoDatasets.GATES
    video_number = 4
>>>>>>> e47ba0a0
    video_file_name = "video.mov"
    annotation_file_name = "annotations.txt"
    reference_img_name = "reference.jpg"
    base_save_path = "../Plots/outputs/"

    video_file_path = f"{video_base_path}{str(vid_label.value)}/video{str(video_number)}/{video_file_name}"
    annotation_file_path = f"{annotation_base_path}{str(vid_label.value)}/video{str(video_number)}/" \
                           f"{annotation_file_name}"
    reference_img_path = f"{annotation_base_path}{str(vid_label.value)}/video{str(video_number)}/" \
                         f"{reference_img_name}"

    df = annotations_to_dataframe(annotation_file_path)
    frames_save_path = f"{base_save_path}clustering/per_frame_video_label_{vid_label.value}_video_number_" \
                       f"{video_number}_"
    video_save_path = f"{base_save_path}video_label_{vid_label.value}_video_number_" \
                      f"{video_number}.avi"
    evaluation_save_path = f"{base_save_path}clustering/video_label_{vid_label.value}_video_number_" \
                           f"{video_number}_evaluation_1"
    evaluation_save_path_last = f"{base_save_path}clustering/video_label_{vid_label.value}_video_number_" \
                                f"{video_number}_evaluation"

    mog2_ = MOG2(video_path=video_file_path, start_frame=0, end_frame=60)

    # TODO: verify (x,y) once again
    # mog2_optical_flow_clustering_per_frame(mog2=mog2_, video_label=vid_label.value, vid_number=video_number,
    #                                        frames_out_save_path=frames_save_path, annotations_df=df,
    #                                        plot_scale_factor=1, plot=True, precision_recall=False,
    #                                        with_optical_flow=True)

    # mog2_optical_flow_clustering_video(mog2=mog2_, video_label=vid_label.value, vid_number=video_number,
    #                                    video_out_save_path=video_save_path, annotations_df=df,
    #                                    plot_scale_factor=1, precision_recall=False,
    #                                    with_optical_flow=True)
<<<<<<< HEAD

    # frames_count = 1400
    # evaluate(mog2=mog2_, num_frames=frames_count, video_label=vid_label.value, vid_number=video_number,
    #          frames_out_save_path=frames_save_path, annotations_df=df,
    #          plot_scale_factor=1, plot=False, precision_recall=True,
    #          with_optical_flow=True, evaluation_save_path_=evaluation_save_path, history=frames_count,
    #          detect_shadows=True, var_threshold=100)

    post_evaluation(f"{base_save_path}clustering/video_label_hyang_video_number_9_evaluation_1.pt")
=======
    #
    frames_count = 210
    history = 50
    res0 = evaluate(mog2=mog2_, num_frames=frames_count, video_label=vid_label.value, vid_number=video_number,
                    frames_out_save_path=frames_save_path, annotations_df=df,
                    plot_scale_factor=1, plot=False, precision_recall=True,
                    with_optical_flow=True, evaluation_save_path_=evaluation_save_path, history=history,
                    detect_shadows=True, var_threshold=100)

    # post_evaluation(f"{base_save_path}clustering/video_label_gates_video_number_4_evaluation_1.pt")

    # plot_frame_processed_image_optical_flow(mog2_, vid_label, video_number, frames_save_path, df,
    #                                         plot_scale_factor=1, plot=True, history=5, detect_shadows=True,
    #                                         var_threshold=20, show_bbox=False)
    gates_list = [62, 112]
    little_list = [100, 114]
    death_circle_list = []

    res1 = mog2_.keyframe_based_clustering(0, 7, f"{base_save_path}clustering/cluster_video_label_{vid_label.value}"
                                                 f"_video_number_{video_number}", df, [], video_label=vid_label,
                                           video_number=video_number, n=10, use_color=False, plot=False,
                                           weighted_of=False, frame_gap=20)

    # mog2_.evaluate_clustering_algos(start_sec=0, end_sec=1, n=20, eval_frames=[1, 10], annotations_df=df)

    # res2 = mog2_.keyframe_based_clustering(0, 1, f"{base_save_path}clustering/cluster_video_label_{vid_label.value}"
    #                                              f"_video_number_{video_number}_c", df, [], video_label=vid_label,
    #                                        video_number=video_number, n=20, use_color=False, plot=False,
    #                                        weighted_of=False)

    # precision_recall_one_sequence(res2, False)

    plot_precision_recall(res1, res0, False, 'Distributed', 'Sequential')

    # sdd_meta_path = '/home/rishabh/TrajectoryPrediction/Datasets/SDD/H_SDD.txt'
    # mog2_.keyframe_based_rescaled_clustering(0, 5, f"{base_save_path}clustering/cluster_video_label_{vid_label.value}"
    #                                                f"_video_number_{video_number}", df, [10, 24], video_label=vid_label,
    #                                          video_number=video_number, n=20, sdd_meta_path=sdd_meta_path,
    #                                          dataset_type=dataset_type)
>>>>>>> e47ba0a0
<|MERGE_RESOLUTION|>--- conflicted
+++ resolved
@@ -116,18 +116,11 @@
 
 
 if __name__ == '__main__':
-<<<<<<< HEAD
-    annotation_base_path = "/home/rishabh/TrajectoryPrediction/Datasets/SDD/annotations/"
-    video_base_path = "/home/rishabh/TrajectoryPrediction/Datasets/SDD/videos/"
-    vid_label = SDDVideoClasses.LITTLE
-    video_number = 0
-=======
     annotation_base_path = "../Datasets/SDD/annotations/"
     video_base_path = "../Datasets/SDD/videos/"
     vid_label = SDDVideoClasses.GATES
     dataset_type = SDDVideoDatasets.GATES
     video_number = 4
->>>>>>> e47ba0a0
     video_file_name = "video.mov"
     annotation_file_name = "annotations.txt"
     reference_img_name = "reference.jpg"
@@ -161,17 +154,6 @@
     #                                    video_out_save_path=video_save_path, annotations_df=df,
     #                                    plot_scale_factor=1, precision_recall=False,
     #                                    with_optical_flow=True)
-<<<<<<< HEAD
-
-    # frames_count = 1400
-    # evaluate(mog2=mog2_, num_frames=frames_count, video_label=vid_label.value, vid_number=video_number,
-    #          frames_out_save_path=frames_save_path, annotations_df=df,
-    #          plot_scale_factor=1, plot=False, precision_recall=True,
-    #          with_optical_flow=True, evaluation_save_path_=evaluation_save_path, history=frames_count,
-    #          detect_shadows=True, var_threshold=100)
-
-    post_evaluation(f"{base_save_path}clustering/video_label_hyang_video_number_9_evaluation_1.pt")
-=======
     #
     frames_count = 210
     history = 50
@@ -210,5 +192,4 @@
     # mog2_.keyframe_based_rescaled_clustering(0, 5, f"{base_save_path}clustering/cluster_video_label_{vid_label.value}"
     #                                                f"_video_number_{video_number}", df, [10, 24], video_label=vid_label,
     #                                          video_number=video_number, n=20, sdd_meta_path=sdd_meta_path,
-    #                                          dataset_type=dataset_type)
->>>>>>> e47ba0a0
+    #                                          dataset_type=dataset_type)