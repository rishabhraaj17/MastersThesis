import time
from itertools import cycle
import multiprocessing as mp
from typing import Union, Optional

import cv2 as cv
import torch
import torchvision
import matplotlib.pyplot as plt
from matplotlib import cm, gridspec
import matplotlib.patches as mpatches
from matplotlib.backends.backend_agg import FigureCanvasAgg as FigureCanvas
import numpy as np
from skimage.transform import resize
from skimage import color
from sklearn.cluster import cluster_optics_dbscan
from tqdm import tqdm
# import ray

from average_image.bbox_utils import add_bbox_to_axes, resize_v_frames, get_frame_annotations, preprocess_annotations, \
    scale_annotations, get_frame_annotations_and_skip_lost
from average_image.constants import OBJECT_CLASS_COLOR_MAPPING, SDDVideoClasses
from average_image.deep_networks_avg import get_vgg_layer_activations, get_resnet_layer_activations, \
    get_densenet_filtered_layer_activations
from average_image.feature_clustering import MeanShiftClustering, HierarchicalClustering, \
    AffinityPropagationClustering, DBSCANClustering, OPTICSClustering, Clustering, BirchClustering
from average_image.layers import min_pool2d
from average_image.utils import precision_recall, evaluate_clustering_per_frame, normalize, SDDMeta, \
    evaluate_clustering_non_cc, AgentFeatures, plot_extracted_features, plot_points_only
<<<<<<< HEAD
from baseline.extracted_of_optimization import optimize_optical_flow_object_level_for_frames

RAY_RESULT_IDS = []
ASYNC_RESULTS = []


def collect_async_result(result):
    ASYNC_RESULTS.append(result)
=======
>>>>>>> f05e4f97


class FeatureExtractor(object):
    def __init__(self, video_path):
        super(FeatureExtractor, self).__init__()
        self.start_frame = None
        self.end_frame = None
        self.video_path = video_path
        self.video_frames = None
        self.start_sec = 0
        self.end_sec = 0
        self.method = None
        self.original_shape = None
        self.algo = None

    def get_frames(self, start: Union[int, float], end: Union[int, float], dtype: str = 'float'):
        self.start_sec, self.end_sec = start, end
        self.video_frames, a_frames, meta_info = torchvision.io.read_video(filename=self.video_path, start_pts=start,
                                                                           end_pts=end,
                                                                           pts_unit="sec")
        self.original_shape = (self.video_frames.size(1), self.video_frames.size(2))
        if dtype == 'float':
            video_frames = self.video_frames.float() / 255.0
        else:
            video_frames = self.video_frames
        return video_frames, a_frames, meta_info

    def get_activations(self):
        return NotImplemented

    def get_min_pooled_activations(self, kernel_size: int, iterations: int = 1):
        return NotImplemented

    @staticmethod
    def get_optical_flow(previous_frame, next_frame, all_results_out=False):
        flow = cv.calcOpticalFlowFarneback(previous_frame, next_frame, None, 0.5, 3, 15, 3, 5, 1.2, 0)
        hsv = np.zeros((next_frame.shape[0], next_frame.shape[1], 3), dtype=np.uint8)
        hsv[..., 1] = 255
        mag, ang = cv.cartToPolar(flow[..., 0], flow[..., 1])
        hsv[..., 0] = ang * 180 / np.pi / 2
        hsv[..., 2] = cv.normalize(mag, None, 0, 255, cv.NORM_MINMAX)  # 0-1 normalize
        rgb = cv.cvtColor(hsv, cv.COLOR_HSV2BGR)

        if all_results_out:
            return flow, rgb, mag, ang

        return flow, rgb

    def plot(self):
        return NotImplemented

    def plot_all_steps(self, nrows, ncols, plot_dims, original_frame, processed_img, threshold_image,
                       optical_flow_image, frame_annotation, num_clusters, cluster_centers, frame_evaluation,
                       frame_number, video_label, video_number, video_out_save_path, video_mode=False,
                       all_objects=None):  # todo: cluster_project changed
        original_shape = (original_frame.shape[0], original_frame.shape[1])
        downscaled_shape = (processed_img.shape[0], processed_img.shape[1])
        fig, axs = plt.subplots(nrows, ncols, sharex='none', sharey='none',
                                figsize=plot_dims)
        axs[0, 0].imshow(original_frame)
        axs[0, 1].imshow(processed_img, cmap='binary')
        axs[0, 2].imshow(threshold_image, cmap='binary')
        axs[1, 0].imshow(processed_img, cmap='binary')
        axs[1, 1].imshow(resize(original_frame, output_shape=downscaled_shape))
        axs[1, 2].imshow(optical_flow_image)
        # axs[1, 2].imshow(thresholded_img, cmap='binary')

        axs[0, 0].set_title('Image')
        axs[0, 1].set_title('Processed Image')
        axs[0, 2].set_title('Threshold Image')
        axs[1, 0].set_title('Clustered - Processed')
        axs[1, 1].set_title('Clustered - Image')
        axs[1, 2].set_title('Optical Flow')
        # axs[1, 2].set_title('Clustered - Thresholded')

        add_bbox_to_axes(axs[0, 0], annotations=frame_annotation, only_pedestrians=False,
                         original_spatial_dim=original_shape,
                         pooled_spatial_dim=downscaled_shape,
                         min_pool=False, use_dnn=False)
        add_bbox_to_axes(axs[0, 1], annotations=frame_annotation, only_pedestrians=False,
                         original_spatial_dim=original_shape,
                         pooled_spatial_dim=downscaled_shape,
                         min_pool=True, use_dnn=False)
        add_bbox_to_axes(axs[1, 1], annotations=frame_annotation, only_pedestrians=False,
                         original_spatial_dim=original_shape,
                         pooled_spatial_dim=downscaled_shape,
                         min_pool=True, use_dnn=False)

        # self.project_cluster_centers(axs, cluster_centers, num_clusters)
        self.project_cluster_centers_simple(axs, cluster_centers, num_clusters)

        patches = [mpatches.Patch(color=val, label=key.value) for key, val in OBJECT_CLASS_COLOR_MAPPING.items()]
        fig.legend(handles=patches, loc=2)

        fig.suptitle(f"Video Class: {video_label} | Video Number: {video_number} | Method: {self.method}"
                     f"\nPrecision: {frame_evaluation[frame_number]['precision']}"
                     f" | Recall: {frame_evaluation[frame_number]['recall']}\n"
                     f"Objects Count: {all_objects} | Clusters Found: {num_clusters}",
                     fontsize=14, fontweight='bold')
        if not video_mode:
            fig.savefig(video_out_save_path + f"frame_{frame_number}.png")

        return fig

    def plot_all_steps_rescaled(self, nrows, ncols, plot_dims, original_frame, processed_img, threshold_image,
                                optical_flow_image, frame_annotation, num_clusters, cluster_centers, frame_evaluation,
                                frame_number, video_label, video_number, video_out_save_path, video_mode=False,
                                all_objects=None):
        original_shape = self.original_shape
        downscaled_shape = (processed_img.shape[0], processed_img.shape[1])
        fig, axs = plt.subplots(nrows, ncols, sharex='none', sharey='none',
                                figsize=plot_dims)
        axs[0, 0].imshow(original_frame)
        axs[0, 1].imshow(processed_img, cmap='binary')
        axs[0, 2].imshow(threshold_image, cmap='binary')
        axs[1, 0].imshow(processed_img, cmap='binary')
        axs[1, 1].imshow(resize(original_frame, output_shape=downscaled_shape))
        axs[1, 2].imshow(optical_flow_image)
        # axs[1, 2].imshow(thresholded_img, cmap='binary')

        axs[0, 0].set_title('Image')
        axs[0, 1].set_title('Processed Image')
        axs[0, 2].set_title('Threshold Image')
        axs[1, 0].set_title('Clustered - Processed')
        axs[1, 1].set_title('Clustered - Image')
        axs[1, 2].set_title('Optical Flow')
        # axs[1, 2].set_title('Clustered - Thresholded')

        add_bbox_to_axes(axs[0, 0], annotations=frame_annotation, only_pedestrians=False,
                         original_spatial_dim=original_shape,
                         pooled_spatial_dim=downscaled_shape,
                         min_pool=True, use_dnn=False)
        add_bbox_to_axes(axs[0, 1], annotations=frame_annotation, only_pedestrians=False,
                         original_spatial_dim=original_shape,
                         pooled_spatial_dim=downscaled_shape,
                         min_pool=True, use_dnn=False)
        add_bbox_to_axes(axs[1, 1], annotations=frame_annotation, only_pedestrians=False,
                         original_spatial_dim=original_shape,
                         pooled_spatial_dim=downscaled_shape,
                         min_pool=True, use_dnn=False)

        self.project_cluster_centers(axs, cluster_centers, num_clusters)

        patches = [mpatches.Patch(color=val, label=key.value) for key, val in OBJECT_CLASS_COLOR_MAPPING.items()]
        fig.legend(handles=patches, loc=2)

        fig.suptitle(f"Video Class: {video_label} | Video Number: {video_number} | Method: {self.method}"
                     f"\nPrecision: {frame_evaluation[frame_number]['precision']}"
                     f" | Recall: {frame_evaluation[frame_number]['recall']}\n"
                     f"Objects Count: {all_objects}",
                     fontsize=14, fontweight='bold')
        if not video_mode:
            fig.savefig(video_out_save_path + f"frame_{frame_number}.png")

        return fig

    @staticmethod
    def project_cluster_centers(axs, cluster_centers, num_clusters):
        # colors = cycle('bgrcmykbgrcmykbgrcmykbgrcmyk')
        colors = cm.rainbow(np.linspace(0, 1, 50))
        marker = cycle('o*v^><12348sphH+xXD')
        for k, col, m in zip(range(num_clusters), colors, marker):
            cluster_center = cluster_centers[k]
            axs[1, 0].plot(cluster_center[0], cluster_center[1], m, markerfacecolor=col,  # 'o'
                           markeredgecolor='k', markersize=8)
            axs[1, 1].plot(cluster_center[0], cluster_center[1], m, markerfacecolor=col,
                           markeredgecolor='k', markersize=8)
            # axs[1, 2].plot(cluster_center[0], cluster_center[1], m, markerfacecolor=col,
            #                markeredgecolor='k', markersize=8)

    @staticmethod
    def project_cluster_centers_simple(axs, cluster_centers, num_clusters):
        colors = cycle('bgrcmykbgrcmykbgrcmykbgrcmyk')
        for k, col in zip(range(num_clusters), colors):
            cluster_center = cluster_centers[k]
            axs[1, 0].plot(cluster_center[0], cluster_center[1], 'o', markerfacecolor=col,  # 'o'
                           markeredgecolor='k', markersize=8)
            axs[1, 1].plot(cluster_center[0], cluster_center[1], 'o', markerfacecolor=col,
                           markeredgecolor='k', markersize=8)
        # plt.show()

    def plot_3(self, nrows, ncols, plot_dims, original_frame, processed_img, threshold_image,
               frame_annotation, num_clusters, cluster_centers, frame_evaluation,
               frame_number, video_label, video_number, video_out_save_path):
        original_shape = (original_frame.shape[0], original_frame.shape[1])
        downscaled_shape = (processed_img.shape[0], processed_img.shape[1])
        fig, axs = plt.subplots(nrows, ncols, sharex='none', sharey='none',
                                figsize=plot_dims)
        axs[0, 0].imshow(original_frame)
        axs[0, 2].imshow(threshold_image, cmap='binary')
        axs[1, 1].imshow(resize(original_frame, output_shape=downscaled_shape))

        axs[0, 0].set_title('Image')
        axs[0, 2].set_title('Threshold Image')
        axs[1, 1].set_title('Clustered - Image')

        add_bbox_to_axes(axs[0, 0], annotations=frame_annotation, only_pedestrians=False,
                         original_spatial_dim=original_shape,
                         pooled_spatial_dim=downscaled_shape,
                         min_pool=False, use_dnn=False)
        add_bbox_to_axes(axs[0, 1], annotations=frame_annotation, only_pedestrians=False,
                         original_spatial_dim=original_shape,
                         pooled_spatial_dim=downscaled_shape,
                         min_pool=True, use_dnn=False)
        add_bbox_to_axes(axs[1, 1], annotations=frame_annotation, only_pedestrians=False,
                         original_spatial_dim=original_shape,
                         pooled_spatial_dim=downscaled_shape,
                         min_pool=True, use_dnn=False)

        self.project_cluster_centers(axs, cluster_centers, num_clusters)

        patches = [mpatches.Patch(color=val, label=key.value) for key, val in OBJECT_CLASS_COLOR_MAPPING.items()]
        fig.legend(handles=patches, loc=2)

        fig.suptitle(f"Video Class: {video_label}\nVideo Number: {video_number}\nMethod: {self.method}"
                     f"\nPrecision: {frame_evaluation[frame_number]['precision']}"
                     f"\nRecall: {frame_evaluation[frame_number]['recall']}",
                     fontsize=14, fontweight='bold')
        fig.savefig(video_out_save_path + f"frame_{frame_number}.png")

    def plot_frame_processed_with_of(self, nrows, ncols, plot_dims, original_frame, processed_img, optical_flow_image,
                                     frame_annotation, frame_number, video_label, video_number, video_out_save_path,
                                     show_bbox=False):
        original_shape = (original_frame.shape[0], original_frame.shape[1])
        downscaled_shape = (processed_img.shape[0], processed_img.shape[1])
        fig, axs = plt.subplots(nrows, ncols, sharex='none', sharey='none',
                                figsize=plot_dims)
        axs[0].imshow(original_frame)
        axs[1].imshow(processed_img, cmap='binary')
        axs[2].imshow(optical_flow_image)

        axs[0].set_title('Image')
        axs[1].set_title('MOG2')
        axs[2].set_title('Optical Flow')

        if show_bbox:
            add_bbox_to_axes(axs[0], annotations=frame_annotation, only_pedestrians=False,
                             original_spatial_dim=original_shape,
                             pooled_spatial_dim=downscaled_shape,
                             min_pool=False, use_dnn=False)
            add_bbox_to_axes(axs[1], annotations=frame_annotation, only_pedestrians=False,
                             original_spatial_dim=original_shape,
                             pooled_spatial_dim=downscaled_shape,
                             min_pool=True, use_dnn=False)
            # add_bbox_to_axes(axs[2], annotations=frame_annotation, only_pedestrians=False,
            #                  original_spatial_dim=original_shape,
            #                  pooled_spatial_dim=downscaled_shape,
            #                  min_pool=True, use_dnn=False)

            patches = [mpatches.Patch(color=val, label=key.value) for key, val in OBJECT_CLASS_COLOR_MAPPING.items()]
            fig.legend(handles=patches, loc=2)

        fig.suptitle(f"Video Class: {video_label}\nVideo Number: {video_number}\nMethod: {self.method}",
                     fontsize=14, fontweight='bold')
        fig.savefig(video_out_save_path + f"fpof_frame_{frame_number}.png")

    def plot_mog2_steps(self, nrows, ncols, plot_dims, original_frame, processed_img,
                        frame_annotation, frame_number, video_label, video_number, video_out_save_path,
                        show_bbox=False):
        original_shape = (original_frame.shape[0], original_frame.shape[1])
        downscaled_shape = (processed_img.shape[0], processed_img.shape[1])
        fig, axs = plt.subplots(nrows, ncols, sharex='none', sharey='none',
                                figsize=plot_dims)
        axs[0].imshow(original_frame)
        axs[1].imshow(processed_img, cmap='binary')
        axs[2].imshow(self.algo.getBackgroundImage())

        axs[0].set_title('Image')
        axs[1].set_title('MOG2')
        axs[2].set_title('Background Image')

        if show_bbox:
            add_bbox_to_axes(axs[0], annotations=frame_annotation, only_pedestrians=False,
                             original_spatial_dim=original_shape,
                             pooled_spatial_dim=downscaled_shape,
                             min_pool=False, use_dnn=False)
            add_bbox_to_axes(axs[1], annotations=frame_annotation, only_pedestrians=False,
                             original_spatial_dim=original_shape,
                             pooled_spatial_dim=downscaled_shape,
                             min_pool=True, use_dnn=False)
            # add_bbox_to_axes(axs[2], annotations=frame_annotation, only_pedestrians=False,
            #                  original_spatial_dim=original_shape,
            #                  pooled_spatial_dim=downscaled_shape,
            #                  min_pool=True, use_dnn=False)

            patches = [mpatches.Patch(color=val, label=key.value) for key, val in OBJECT_CLASS_COLOR_MAPPING.items()]
            fig.legend(handles=patches, loc=2)

        fig.suptitle(f"Video Class: {video_label}\nVideo Number: {video_number}\nMethod: {self.method}",
                     fontsize=14, fontweight='bold')
        fig.savefig(video_out_save_path + f"fpof_frame_{frame_number}.png")

    def get_per_frame_results(self, processed_data, video_label, video_number, frames_out_save_path, annotations_df,
                              plot_scale_factor: int = 1, plot: bool = True, with_optical_flow: bool = True):
        if processed_data.shape[1] < processed_data.shape[2]:
            original_dims = (processed_data.shape[2] / 100 * plot_scale_factor, processed_data.shape[1] / 100 *
                             plot_scale_factor)
        else:
            original_dims = (processed_data.shape[1] / 100 * plot_scale_factor, processed_data.shape[2] / 100 *
                             plot_scale_factor)

        cap = cv.VideoCapture(self.video_path)
        cap_count = 0
        previous = None

        gt_bbox_cluster_center_dict = {}
        pr_for_frames = {}

        for fr in tqdm(range(0, processed_data.shape[0])):
            ret, frame = cap.read()
            if previous is None:
                previous = cv.cvtColor(frame, cv.COLOR_BGR2GRAY)
                continue

            if cap_count < self.start_frame:
                continue
            next_frame = cv.cvtColor(frame, cv.COLOR_BGR2GRAY)

            flow, rgb = self.get_optical_flow(previous_frame=previous, next_frame=next_frame)

            if with_optical_flow:
                data, data_, max_0, max_1, min_0, min_1, threshold_img = self._prepare_data_xyuv(flow, fr,
                                                                                                 processed_data)
                mean_shift, n_clusters_ = self._perform_clustering(data, max_0, max_1, min_0, min_1, bandwidth=0.1)
            else:
                data, data_, threshold_img = self._prepare_data_xy(fr, processed_data)
                mean_shift, n_clusters_ = self._perform_clustering(data, 0, 0, 0, 0, renormalize=False, bandwidth=0.1)

            annotation_, annotation_full = self._process_frame_annotation(annotations_df, data_, fr)
            gt_bbox_cluster_center_dict.update({fr: {'gt_bbox': annotation_,
                                                     'cluster_centers': mean_shift.cluster_centers}})
            frame_results = evaluate_clustering_per_frame(fr, {'gt_bbox': annotation_,
                                                               'cluster_centers': mean_shift.cluster_centers})
            pre_rec = precision_recall(frame_results)
            pr_for_frames.update(pre_rec)

            if plot:
                fig = self.plot_all_steps(nrows=2, ncols=3, plot_dims=original_dims, original_frame=frame,
                                          processed_img=data_,
                                          threshold_image=threshold_img, optical_flow_image=rgb,
                                          frame_annotation=annotation_full,
                                          num_clusters=n_clusters_, cluster_centers=mean_shift.cluster_centers,
                                          frame_evaluation=pre_rec, video_out_save_path=frames_out_save_path,
                                          frame_number=fr, video_label=video_label, video_number=video_number)

            cap_count += 1
            previous = next_frame

        cap.release()
        return gt_bbox_cluster_center_dict, pr_for_frames

    def evaluate_sequence(self, num_frames, video_label, video_number, frames_out_save_path, annotations_df,
                          plot_scale_factor: int = 1, plot: bool = True, with_optical_flow: bool = True,
                          history: int = 120,
                          detect_shadows: bool = True, var_threshold: int = 100):
        original_dims = None
        cap = cv.VideoCapture(self.video_path)
        cap_count = 0
        previous = None

        gt_bbox_cluster_center_dict = {}
        pr_for_frames = {}

        kernel = self._core_setup_algo(detect_shadows, history, var_threshold)

        for fr in tqdm(range(0, num_frames)):
            ret, frame = cap.read()
            if previous is None or original_dims is None:
                if frame.shape[0] < frame.shape[1]:
                    original_dims = (frame.shape[1] / 100 * plot_scale_factor, frame.shape[0] / 100 *
                                     plot_scale_factor)
                    self.original_shape = (frame.shape[1], frame.shape[0])
                else:
                    original_dims = (frame.shape[0] / 100 * plot_scale_factor, frame.shape[1] / 100 *
                                     plot_scale_factor)
                    self.original_shape = (frame.shape[0], frame.shape[1])
                previous = cv.cvtColor(frame, cv.COLOR_BGR2GRAY)
                processed_data = self._core_processing(frame, kernel)
                continue

            if cap_count < self.start_frame:
                continue

            processed_data = self._core_processing(frame, kernel)

            next_frame = cv.cvtColor(frame, cv.COLOR_BGR2GRAY)

            flow, rgb = self.get_optical_flow(previous_frame=previous, next_frame=next_frame)

            if with_optical_flow:
                data, data_, max_0, max_1, min_0, min_1, threshold_img = self._prepare_data_xyuv(flow, fr,
                                                                                                 processed_data,
                                                                                                 evaluation_mode=True)
                mean_shift, n_clusters_ = self._perform_clustering(data, max_0, max_1, min_0, min_1, bandwidth=0.1)
            else:
                data, data_, threshold_img = self._prepare_data_xy(fr, processed_data, evaluation_mode=True)
                mean_shift, n_clusters_ = self._perform_clustering(data, 0, 0, 0, 0, renormalize=False, bandwidth=0.1)

            annotation_, annotation_full = self._process_frame_annotation(annotations_df, data_, fr)
            gt_bbox_cluster_center_dict.update({fr: {'gt_bbox': annotation_,
                                                     'cluster_centers': mean_shift.cluster_centers}})
            frame_results = evaluate_clustering_per_frame(fr, {'gt_bbox': annotation_,
                                                               'cluster_centers': mean_shift.cluster_centers},
                                                          one_to_one=True)
            pre_rec = precision_recall(frame_results)
            pr_for_frames.update(pre_rec)

            if plot:
                fig = self.plot_all_steps(nrows=2, ncols=3, plot_dims=original_dims, original_frame=frame,
                                          processed_img=data_,
                                          threshold_image=threshold_img, optical_flow_image=rgb,
                                          frame_annotation=annotation_full,
                                          num_clusters=n_clusters_, cluster_centers=mean_shift.cluster_centers,
                                          frame_evaluation=pre_rec, video_out_save_path=frames_out_save_path,
                                          frame_number=fr, video_label=video_label, video_number=video_number)

            cap_count += 1
            previous = next_frame

        cap.release()
        return gt_bbox_cluster_center_dict, pr_for_frames

    def generate_processed_image_with_optical_flow(self, num_frames, video_label, video_number, frames_out_save_path,
                                                   annotations_df,
                                                   plot_scale_factor: int = 1, plot: bool = True,
                                                   history: int = 120,
                                                   detect_shadows: bool = True, var_threshold: int = 100,
                                                   show_bbox: bool = False):
        original_dims = None
        cap = cv.VideoCapture(self.video_path)
        cap_count = 0
        previous = None

        kernel = self._core_setup_algo(detect_shadows, history, var_threshold)

        for fr in tqdm(range(0, num_frames)):
            ret, frame = cap.read()
            if previous is None or original_dims is None:
                if frame.shape[0] < frame.shape[1]:
                    original_dims = (frame.shape[1] / 100 * plot_scale_factor, frame.shape[0] / 100 *
                                     plot_scale_factor)
                    self.original_shape = (frame.shape[1], frame.shape[0])
                else:
                    original_dims = (frame.shape[0] / 100 * plot_scale_factor, frame.shape[1] / 100 *
                                     plot_scale_factor)
                    self.original_shape = (frame.shape[0], frame.shape[1])
                previous = cv.cvtColor(frame, cv.COLOR_BGR2GRAY)
                processed_data = self._core_processing(frame, kernel)
                continue

            if cap_count < self.start_frame:
                continue

            processed_data = self._core_processing(frame, kernel)

            next_frame = cv.cvtColor(frame, cv.COLOR_BGR2GRAY)

            flow, rgb = self.get_optical_flow(previous_frame=previous, next_frame=next_frame)

            annotation_, annotation_full = self._process_frame_annotation(annotations_df, processed_data, fr)

            if plot:
                self.plot_frame_processed_with_of(nrows=1, ncols=3, plot_dims=original_dims, original_frame=frame,
                                                  processed_img=processed_data,
                                                  optical_flow_image=rgb, frame_annotation=annotation_full,
                                                  frame_number=fr, video_label=video_label, video_number=video_number,
                                                  video_out_save_path=frames_out_save_path, show_bbox=show_bbox)

            cap_count += 1
            previous = next_frame

        cap.release()

    def generate_mog2_steps(self, num_frames, video_label, video_number, frames_out_save_path,
                            annotations_df,
                            plot_scale_factor: int = 1, plot: bool = True,
                            history: int = 120,
                            detect_shadows: bool = True, var_threshold: int = 100,
                            show_bbox: bool = False):
        original_dims = None
        cap = cv.VideoCapture(self.video_path)
        cap_count = 0

        kernel = self._core_setup_algo(detect_shadows, history, var_threshold)

        for fr in tqdm(range(0, num_frames)):
            ret, frame = cap.read()
            if original_dims is None:
                if frame.shape[0] < frame.shape[1]:
                    original_dims = (frame.shape[1] / 100 * plot_scale_factor, frame.shape[0] / 100 *
                                     plot_scale_factor)
                    self.original_shape = (frame.shape[1], frame.shape[0])
                else:
                    original_dims = (frame.shape[0] / 100 * plot_scale_factor, frame.shape[1] / 100 *
                                     plot_scale_factor)
                    self.original_shape = (frame.shape[0], frame.shape[1])
                processed_data = self._core_processing(frame, kernel)
                continue

            if cap_count < self.start_frame:
                continue

            processed_data = self._core_processing(frame, kernel)

            annotation_, annotation_full = self._process_frame_annotation(annotations_df, processed_data, fr)

            if plot:
                self.plot_mog2_steps(nrows=1, ncols=3, plot_dims=original_dims, original_frame=frame,
                                     processed_img=processed_data,
                                     frame_annotation=annotation_full,
                                     frame_number=fr, video_label=video_label, video_number=video_number,
                                     video_out_save_path=frames_out_save_path, show_bbox=show_bbox)

            cap_count += 1

        cap.release()

<<<<<<< HEAD
    @staticmethod
    def _prepare_data_xyuv(flow, fr, processed_data, use_intensities=False, evaluation_mode: bool = False,
                           return_options=False):
        if evaluation_mode:
            data_ = processed_data
        else:
            data_ = processed_data[fr]
        data_ = np.abs(data_)
        threshold_img = np.zeros_like(data_)
        object_idx = (data_ > 0).nonzero()
        intensities = data_[object_idx[0], object_idx[1]]
        flow_idx = flow[object_idx[0], object_idx[1]]
        flow_idx_normalized_0, f_max_0, f_min_0 = normalize(flow_idx[..., 0])
        flow_idx_normalized_1, f_max_1, f_min_1 = normalize(flow_idx[..., 1])
        threshold_img[object_idx[0], object_idx[1]] = data_[object_idx[0], object_idx[1]]
        object_idx_normalized_0, max_0, min_0 = normalize(object_idx[0])
        object_idx_normalized_1, max_1, min_1 = normalize(object_idx[1])
        if use_intensities:
            data = np.stack((object_idx_normalized_1, object_idx_normalized_0, flow_idx_normalized_1,
                             flow_idx_normalized_0, intensities)).transpose()
        else:
            data = np.stack((object_idx_normalized_1, object_idx_normalized_0, flow_idx_normalized_1,
                             flow_idx_normalized_0)).transpose()
        if return_options:
            options = {
                'max_0': max_0,
                'min_0': min_0,
                'max_1': max_1,
                'min_1': min_1,
                'f_max_0': f_max_0,
                'f_min_0': f_min_0,
                'f_max_1': f_max_1,
                'f_min_1': f_min_1
            }
            return data, data_, max_0, max_1, min_0, min_1, threshold_img, options
        return data, data_, max_0, max_1, min_0, min_1, threshold_img

    @staticmethod
    def _prepare_data_xyuv_for_object_of_interest(flow, fr, processed_data, data_frame_num, use_intensities=False,
                                                  evaluation_mode: bool = False, return_options: bool = False,
                                                  original_shape=None, new_shape=None, df=None):  # fixme
        if evaluation_mode:
            data_ = processed_data
        else:
            data_ = processed_data[fr]
        data_ = np.abs(data_)
        mask = np.zeros_like(data_)
        frame_annotation = get_frame_annotations(df, data_frame_num)
        annotation, _ = scale_annotations(frame_annotation, original_scale=original_shape,
                                          new_scale=new_shape, return_track_id=False,
                                          tracks_with_annotations=True)
        mask[annotation[1]:annotation[3], annotation[0]:annotation[2]] = \
            data_[annotation[1]:annotation[3], annotation[0]:annotation[2]]
        object_idx = (mask > 0).nonzero()
        intensities = mask[object_idx[0], object_idx[1]]
        flow_idx = flow[object_idx[0], object_idx[1]]
        flow_idx_normalized_0, f_max_0, f_min_0 = normalize(flow_idx[..., 0])
        flow_idx_normalized_1, f_max_1, f_min_1 = normalize(flow_idx[..., 1])
        object_idx_normalized_0, max_0, min_0 = normalize(object_idx[0])
        object_idx_normalized_1, max_1, min_1 = normalize(object_idx[1])
        if use_intensities:
            data = np.stack((object_idx_normalized_1, object_idx_normalized_0, flow_idx_normalized_1,
                             flow_idx_normalized_0, intensities)).transpose()
        else:
            data = np.stack((object_idx_normalized_1, object_idx_normalized_0, flow_idx_normalized_1,
                             flow_idx_normalized_0)).transpose()
        if return_options:
            options = {
                'max_0': max_0,
                'min_0': min_0,
                'max_1': max_1,
                'min_1': min_1,
                'f_max_0': f_max_0,
                'f_min_0': f_min_0,
                'f_max_1': f_max_1,
                'f_min_1': f_min_1
            }
            return data, data_, max_0, max_1, min_0, min_1, options
        return data, data_, max_0, max_1, min_0, min_1

    @staticmethod
    def _prepare_data_xyuv_for_all_object_of_interest(flow, fr, processed_data, data_frame_num, use_intensities=False,
                                                      evaluation_mode: bool = False, return_options: bool = False,
                                                      track_ids=None, original_shape=None, new_shape=None, df=None,
                                                      do_clustering=False, optical_flow_frame_num=None,
                                                      optical_flow_till_current_frame=None, return_normalized=False):
        if evaluation_mode:
            data_ = processed_data
        else:
            data_ = processed_data[fr]
        data_ = np.abs(data_)
        all_agent_features = []
        data_frame_num = data_frame_num.item()

        # get last 12 frames and extract gt velocity
        gt_bboxs_dict = {}
        gt_velocity_dict = {}
        for gt_idx in range(data_frame_num - 12, data_frame_num):
            fr_annotation = get_frame_annotations_and_skip_lost(df, gt_idx)
            fr_annotations, fr_bbox_centers, fr_track_ids = scale_annotations(fr_annotation,
                                                                              original_scale=original_shape,
                                                                              new_scale=new_shape, return_track_id=True,
                                                                              tracks_with_annotations=True)
            for t_id, bb_center in zip(fr_track_ids, fr_bbox_centers):
                if t_id in gt_bboxs_dict.keys():
                    gt_bboxs_dict[t_id].append(bb_center)
                    continue
                gt_bboxs_dict.update({t_id: [bb_center]})

        for gt_key, gt_value in gt_bboxs_dict.items():
            dist = 0
            for p in range(len(gt_value) - 1):
                dist += np.linalg.norm((np.expand_dims(gt_value[p], 0) - np.expand_dims(gt_value[p + 1], 0)), 2, axis=0)
            gt_velocity_dict.update({gt_key: dist / 0.4})

        frame_annotation = get_frame_annotations_and_skip_lost(df, data_frame_num)
        annotations, bbox_centers = scale_annotations(frame_annotation, original_scale=original_shape,
                                                      new_scale=new_shape, return_track_id=False,
                                                      tracks_with_annotations=True)
        for id_ in range(annotations.shape[0]):
            mask = np.zeros_like(data_)
            mask[annotations[id_][1]:annotations[id_][3], annotations[id_][0]:annotations[id_][2]] = \
                data_[annotations[id_][1]:annotations[id_][3], annotations[id_][0]:annotations[id_][2]]
            object_idx = (mask > 0).nonzero()
            # plot_points_only(object_idx[0], object_idx[1])
            if object_idx[0].size != 0:
                intensities = mask[object_idx[0], object_idx[1]]
                flow_idx = flow[object_idx[0], object_idx[1]]
                past_flow_idx = optical_flow_till_current_frame[object_idx[0], object_idx[1]]

                if return_normalized:
                    flow_idx_normalized_0, f_max_0, f_min_0 = normalize(flow_idx[..., 0])
                    flow_idx_normalized_1, f_max_1, f_min_1 = normalize(flow_idx[..., 1])
                    past_flow_idx_normalized_0, past_f_max_0, past_f_min_0 = normalize(past_flow_idx[..., 0])
                    past_flow_idx_normalized_1, past_f_max_1, past_f_min_1 = normalize(past_flow_idx[..., 1])
                    object_idx_normalized_0, max_0, min_0 = normalize(object_idx[0])
                    object_idx_normalized_1, max_1, min_1 = normalize(object_idx[1])
                    if use_intensities:
                        data = np.stack((object_idx_normalized_1, object_idx_normalized_0, flow_idx_normalized_1,
                                         flow_idx_normalized_0, past_flow_idx_normalized_1, past_flow_idx_normalized_0,
                                         intensities)).transpose()
                    else:
                        data = np.stack((object_idx_normalized_1, object_idx_normalized_0, flow_idx_normalized_1,
                                         flow_idx_normalized_0, past_flow_idx_normalized_1, past_flow_idx_normalized_0,
                                         )).transpose()
                    if np.isnan(data).any():
                        continue
                    options = {
                        'max_0': max_0,
                        'min_0': min_0,
                        'max_1': max_1,
                        'min_1': min_1,
                        'f_max_0': f_max_0,
                        'f_min_0': f_min_0,
                        'f_max_1': f_max_1,
                        'f_min_1': f_min_1,
                        'past_f_max_0': past_f_max_0,
                        'past_f_min_0': past_f_min_0,
                        'past_f_max_1': past_f_max_1,
                        'past_f_min_1': past_f_min_1
                    }
                    if do_clustering:
                        cluster_algo, n_clusters_ = FeatureExtractor._perform_clustering(data, max_0, max_1, min_0,
                                                                                         min_1,
                                                                                         bandwidth=0.1,
                                                                                         renormalize=True,
                                                                                         min_bin_freq=3,
                                                                                         max_iter=300)
                        all_agent_features.append(AgentFeatures(features=data, track_id=annotations[id_][-1].item(),
                                                                frame_number=data_frame_num,
                                                                normalize_params=options,
                                                                cluster_centers=cluster_algo.cluster_centers,
                                                                cluster_labels=cluster_algo.labels,
                                                                optical_flow_frame_num=optical_flow_frame_num,
                                                                bbox_center=bbox_centers[id_],
                                                                bbox=annotations[id_][:4]))
                    else:
                        all_agent_features.append(AgentFeatures(features=data, track_id=annotations[id_][-1].item(),
                                                                frame_number=data_frame_num,
                                                                normalize_params=options,
                                                                optical_flow_frame_num=optical_flow_frame_num,
                                                                bbox_center=bbox_centers[id_],
                                                                bbox=annotations[id_][:4]))
                else:
                    if use_intensities:
                        data = np.stack((object_idx[1], object_idx[0], flow_idx[..., 1], flow_idx[..., 0],
                                         past_flow_idx[..., 1], past_flow_idx[..., 0],
                                         intensities)).transpose()
                    else:
                        data = np.stack((object_idx[1], object_idx[0], flow_idx[..., 1], flow_idx[..., 0],
                                         past_flow_idx[..., 1], past_flow_idx[..., 0])).transpose()
                    if np.isnan(data).any():
                        continue

                    if do_clustering:
                        return NotImplemented
                    else:
                        try:
                            track_gt_velocity = gt_velocity_dict[annotations[id_][-1].item()]
                        except KeyError:
                            temp_key = list(gt_velocity_dict.keys())[-1]
                            track_gt_velocity = np.zeros_like(gt_velocity_dict[temp_key])
                        all_agent_features.append(AgentFeatures(features=data, track_id=annotations[id_][-1].item(),
                                                                frame_number=data_frame_num,
                                                                normalize_params=None,
                                                                optical_flow_frame_num=optical_flow_frame_num,
                                                                bbox_center=bbox_centers[id_],
                                                                bbox=annotations[id_][:4],
                                                                track_gt_velocity=track_gt_velocity))

        return all_agent_features

    @staticmethod
    def _prepare_data_xyuv_for_all_object_of_interest_optimized_optical_flow(flow_future_median, interest_fr,
                                                                             processed_data,
                                                                             data_frame_num,
                                                                             use_intensities=False,
                                                                             evaluation_mode: bool = False,
                                                                             return_options: bool = False,
                                                                             track_ids=None, original_shape=None,
                                                                             new_shape=None, df=None,
                                                                             do_clustering=False,
                                                                             optical_flow_frame_num=None,
                                                                             flow_past_median=None,
                                                                             flow_past_mean=None,
                                                                             flow_future_mean=None,
                                                                             return_normalized=False):
        if evaluation_mode:
            data_ = processed_data
        else:
            data_ = processed_data[interest_fr]
        data_ = np.abs(data_)
        all_agent_features = []
        data_frame_num = data_frame_num.item()

        # get last 12 frames and extract gt velocity
        gt_bboxs_dict = {}
        gt_velocity_dict = {}
        for gt_idx in range(data_frame_num - 12, data_frame_num):
            fr_annotation = get_frame_annotations_and_skip_lost(df, gt_idx)
            fr_annotations, fr_bbox_centers, fr_track_ids = scale_annotations(fr_annotation,
                                                                              original_scale=original_shape,
                                                                              new_scale=new_shape, return_track_id=True,
                                                                              tracks_with_annotations=True)
            for t_id, bb_center in zip(fr_track_ids, fr_bbox_centers):
                if t_id in gt_bboxs_dict.keys():
                    gt_bboxs_dict[t_id].append(bb_center)
                    continue
                gt_bboxs_dict.update({t_id: [bb_center]})

        for gt_key, gt_value in gt_bboxs_dict.items():
            dist = 0
            for p in range(len(gt_value) - 1):
                dist += np.linalg.norm((np.expand_dims(gt_value[p], 0) - np.expand_dims(gt_value[p + 1], 0)), 2, axis=0)
            gt_velocity_dict.update({gt_key: dist / 0.4})

        frame_annotation = get_frame_annotations_and_skip_lost(df, data_frame_num)
        annotations, bbox_centers = scale_annotations(frame_annotation, original_scale=original_shape,
                                                      new_scale=new_shape, return_track_id=False,
                                                      tracks_with_annotations=True)
        for id_ in range(annotations.shape[0]):
            mask = np.zeros_like(data_)
            mask[annotations[id_][1]:annotations[id_][3], annotations[id_][0]:annotations[id_][2]] = \
                data_[annotations[id_][1]:annotations[id_][3], annotations[id_][0]:annotations[id_][2]]
            object_idx = (mask > 0).nonzero()
            # We do not need to swap here as its coded later to swap
            # object_idx = list(object_idx)
            # object_idx[0], object_idx[1] = object_idx[1], object_idx[0]
            # plot_points_only(object_idx[0], object_idx[1])
            if object_idx[0].size != 0:
                intensities = mask[object_idx[0], object_idx[1]]
                flow_idx_median = flow_future_median[object_idx[0], object_idx[1]]
                past_flow_idx_median = flow_past_median[object_idx[0], object_idx[1]]

                flow_idx_mean = flow_future_mean[object_idx[0], object_idx[1]]
                past_flow_idx_mean = flow_past_mean[object_idx[0], object_idx[1]]

                # flow_idx_median = flow[object_idx[1], object_idx[0]]
                # past_flow_idx_median = optical_flow_till_current_frame[object_idx[1], object_idx[0]]

                if return_normalized:
                    flow_idx_normalized_0, f_max_0, f_min_0 = normalize(flow_idx_median[..., 0])
                    flow_idx_normalized_1, f_max_1, f_min_1 = normalize(flow_idx_median[..., 1])
                    past_flow_idx_normalized_0, past_f_max_0, past_f_min_0 = normalize(past_flow_idx_median[..., 0])
                    past_flow_idx_normalized_1, past_f_max_1, past_f_min_1 = normalize(past_flow_idx_median[..., 1])
                    object_idx_normalized_0, max_0, min_0 = normalize(object_idx[0])
                    object_idx_normalized_1, max_1, min_1 = normalize(object_idx[1])
                    if use_intensities:
                        data = np.stack((object_idx_normalized_1, object_idx_normalized_0, flow_idx_normalized_1,
                                         flow_idx_normalized_0, past_flow_idx_normalized_1, past_flow_idx_normalized_0,
                                         intensities)).transpose()
                    else:
                        data = np.stack((object_idx_normalized_1, object_idx_normalized_0, flow_idx_normalized_1,
                                         flow_idx_normalized_0, past_flow_idx_normalized_1, past_flow_idx_normalized_0,
                                         )).transpose()
                    if np.isnan(data).any():
                        continue
                    options = {
                        'max_0': max_0,
                        'min_0': min_0,
                        'max_1': max_1,
                        'min_1': min_1,
                        'f_max_0': f_max_0,
                        'f_min_0': f_min_0,
                        'f_max_1': f_max_1,
                        'f_min_1': f_min_1,
                        'past_f_max_0': past_f_max_0,
                        'past_f_min_0': past_f_min_0,
                        'past_f_max_1': past_f_max_1,
                        'past_f_min_1': past_f_min_1
                    }
                    if do_clustering:
                        cluster_algo, n_clusters_ = FeatureExtractor._perform_clustering(data, max_0, max_1, min_0,
                                                                                         min_1,
                                                                                         bandwidth=0.1,
                                                                                         renormalize=True,
                                                                                         min_bin_freq=3,
                                                                                         max_iter=300)
                        all_agent_features.append(AgentFeatures(features=data, track_id=annotations[id_][-1].item(),
                                                                frame_number=data_frame_num,
                                                                normalize_params=options,
                                                                cluster_centers=cluster_algo.cluster_centers,
                                                                cluster_labels=cluster_algo.labels,
                                                                optical_flow_frame_num=optical_flow_frame_num,
                                                                bbox_center=bbox_centers[id_],
                                                                bbox=annotations[id_][:4]))
                    else:
                        all_agent_features.append(AgentFeatures(features=data, track_id=annotations[id_][-1].item(),
                                                                frame_number=data_frame_num,
                                                                normalize_params=options,
                                                                optical_flow_frame_num=optical_flow_frame_num,
                                                                bbox_center=bbox_centers[id_],
                                                                bbox=annotations[id_][:4]))
                else:
                    if use_intensities:
                        data = np.stack((object_idx[1], object_idx[0], flow_idx_median[..., 1], flow_idx_median[..., 0],
                                         past_flow_idx_median[..., 1], past_flow_idx_median[..., 0],
                                         intensities)).transpose()
                    else:
                        # we swap here to correct axes
                        # data = np.stack((object_idx[1], object_idx[0], flow_idx_median[..., 1], flow_idx_median[..., 0],
                        #                  past_flow_idx_median[..., 1], past_flow_idx_median[..., 0])).transpose()

                        data = np.stack((object_idx[1], object_idx[0], flow_idx_median[..., 1], flow_idx_median[..., 0],
                                         past_flow_idx_median[..., 1], past_flow_idx_median[..., 0],
                                         flow_idx_mean[..., 1], flow_idx_mean[..., 0],
                                         past_flow_idx_mean[..., 1], past_flow_idx_mean[..., 0])).transpose()
                    if np.isnan(data).any():
                        continue

                    if do_clustering:
                        return NotImplemented
                    else:
                        try:
                            track_gt_velocity = gt_velocity_dict[annotations[id_][-1].item()]
                        except KeyError:
                            temp_key = list(gt_velocity_dict.keys())[-1]
                            track_gt_velocity = np.zeros_like(gt_velocity_dict[temp_key])
                        all_agent_features.append(AgentFeatures(features=data, track_id=annotations[id_][-1].item(),
                                                                frame_number=data_frame_num,
                                                                normalize_params=None,
                                                                optical_flow_frame_num=optical_flow_frame_num,
                                                                bbox_center=bbox_centers[id_],
                                                                bbox=annotations[id_][:4],
                                                                track_gt_velocity=track_gt_velocity))

        return all_agent_features

    @staticmethod
    def _prepare_data_xy_weighted_uv(flow, fr, processed_data, mag, use_intensities=False,
                                     evaluation_mode: bool = False,
                                     weight: float = 1.0):
=======
    @staticmethod
    def _prepare_data_xyuv(flow, fr, processed_data, use_intensities=False, evaluation_mode: bool = False,
                           return_options=False):
>>>>>>> f05e4f97
        if evaluation_mode:
            data_ = processed_data
        else:
            data_ = processed_data[fr]
        data_ = np.abs(data_)
        threshold_img = np.zeros_like(data_)
        object_idx = (data_ > 0).nonzero()
        intensities = data_[object_idx[0], object_idx[1]]
        flow_idx = flow[object_idx[0], object_idx[1]]
        flow_idx_normalized_0, f_max_0, f_min_0 = normalize(flow_idx[..., 0])
        flow_idx_normalized_1, f_max_1, f_min_1 = normalize(flow_idx[..., 1])

        mag_idx = mag[object_idx[0], object_idx[1]]
        mag_idx_normalized, mag_idx_max, mag_idx_min = normalize(mag_idx)
        mag_idx_normalized *= weight
        flow_idx_normalized_0, flow_idx_normalized_1 = flow_idx_normalized_0 * mag_idx_normalized \
            , flow_idx_normalized_1 * mag_idx_normalized

        threshold_img[object_idx[0], object_idx[1]] = data_[object_idx[0], object_idx[1]]
        object_idx_normalized_0, max_0, min_0 = normalize(object_idx[0])
        object_idx_normalized_1, max_1, min_1 = normalize(object_idx[1])
        if use_intensities:
            data = np.stack((object_idx_normalized_1, object_idx_normalized_0, flow_idx_normalized_1,
                             flow_idx_normalized_0, intensities)).transpose()
        else:
            data = np.stack((object_idx_normalized_1, object_idx_normalized_0, flow_idx_normalized_1,
                             flow_idx_normalized_0)).transpose()
        if return_options:
            options = {
                'max_0': max_0,
                'min_0': min_0,
                'max_1': max_1,
                'min_1': min_1,
                'f_max_0': f_max_0,
                'f_min_0': f_min_0,
                'f_max_1': f_max_1,
                'f_min_1': f_min_1
            }
            return data, data_, max_0, max_1, min_0, min_1, threshold_img, options
        return data, data_, max_0, max_1, min_0, min_1, threshold_img

    @staticmethod
    def _prepare_data_xyuv_for_object_of_interest(flow, fr, processed_data, data_frame_num, use_intensities=False,
                                                  evaluation_mode: bool = False, return_options: bool = False,
                                                  original_shape=None, new_shape=None, df=None):  # fixme
        if evaluation_mode:
            data_ = processed_data
        else:
            data_ = processed_data[fr]
        data_ = np.abs(data_)
        mask = np.zeros_like(data_)
        frame_annotation = get_frame_annotations(df, data_frame_num)
        annotation, _ = scale_annotations(frame_annotation, original_scale=original_shape,
                                          new_scale=new_shape, return_track_id=False,
                                          tracks_with_annotations=True)
        mask[annotation[1]:annotation[3], annotation[0]:annotation[2]] = \
            data_[annotation[1]:annotation[3], annotation[0]:annotation[2]]
        object_idx = (mask > 0).nonzero()
        intensities = mask[object_idx[0], object_idx[1]]
        flow_idx = flow[object_idx[0], object_idx[1]]
        flow_idx_normalized_0, f_max_0, f_min_0 = normalize(flow_idx[..., 0])
        flow_idx_normalized_1, f_max_1, f_min_1 = normalize(flow_idx[..., 1])
        object_idx_normalized_0, max_0, min_0 = normalize(object_idx[0])
        object_idx_normalized_1, max_1, min_1 = normalize(object_idx[1])
        if use_intensities:
            data = np.stack((object_idx_normalized_1, object_idx_normalized_0, flow_idx_normalized_1,
                             flow_idx_normalized_0, intensities)).transpose()
        else:
            data = np.stack((object_idx_normalized_1, object_idx_normalized_0, flow_idx_normalized_1,
                             flow_idx_normalized_0)).transpose()
        if return_options:
            options = {
                'max_0': max_0,
                'min_0': min_0,
                'max_1': max_1,
                'min_1': min_1,
                'f_max_0': f_max_0,
                'f_min_0': f_min_0,
                'f_max_1': f_max_1,
                'f_min_1': f_min_1
            }
            return data, data_, max_0, max_1, min_0, min_1, options
        return data, data_, max_0, max_1, min_0, min_1

    @staticmethod
    def _prepare_data_xyuv_for_all_object_of_interest(flow, fr, processed_data, data_frame_num, use_intensities=False,
                                                      evaluation_mode: bool = False, return_options: bool = False,
                                                      track_ids=None, original_shape=None, new_shape=None, df=None,
                                                      do_clustering=False, optical_flow_frame_num=None,
                                                      optical_flow_till_current_frame=None, return_normalized=False):
        if evaluation_mode:
            data_ = processed_data
        else:
            data_ = processed_data[fr]
        data_ = np.abs(data_)
        all_agent_features = []
        data_frame_num = data_frame_num.item()
        frame_annotation = get_frame_annotations_and_skip_lost(df, data_frame_num)
        annotations, bbox_centers = scale_annotations(frame_annotation, original_scale=original_shape,
                                                      new_scale=new_shape, return_track_id=False,
                                                      tracks_with_annotations=True)
        for id_ in range(annotations.shape[0]):
            mask = np.zeros_like(data_)
            mask[annotations[id_][1]:annotations[id_][3], annotations[id_][0]:annotations[id_][2]] = \
                data_[annotations[id_][1]:annotations[id_][3], annotations[id_][0]:annotations[id_][2]]
            object_idx = (mask > 0).nonzero()
            # plot_points_only(object_idx[0], object_idx[1])
            if object_idx[0].size != 0:
                intensities = mask[object_idx[0], object_idx[1]]
                flow_idx = flow[object_idx[0], object_idx[1]]
                past_flow_idx = optical_flow_till_current_frame[object_idx[0], object_idx[1]]

                if return_normalized:
                    flow_idx_normalized_0, f_max_0, f_min_0 = normalize(flow_idx[..., 0])
                    flow_idx_normalized_1, f_max_1, f_min_1 = normalize(flow_idx[..., 1])
                    past_flow_idx_normalized_0, past_f_max_0, past_f_min_0 = normalize(past_flow_idx[..., 0])
                    past_flow_idx_normalized_1, past_f_max_1, past_f_min_1 = normalize(past_flow_idx[..., 1])
                    object_idx_normalized_0, max_0, min_0 = normalize(object_idx[0])
                    object_idx_normalized_1, max_1, min_1 = normalize(object_idx[1])
                    if use_intensities:
                        data = np.stack((object_idx_normalized_1, object_idx_normalized_0, flow_idx_normalized_1,
                                         flow_idx_normalized_0, past_flow_idx_normalized_1, past_flow_idx_normalized_0,
                                         intensities)).transpose()
                    else:
                        data = np.stack((object_idx_normalized_1, object_idx_normalized_0, flow_idx_normalized_1,
                                         flow_idx_normalized_0, past_flow_idx_normalized_1, past_flow_idx_normalized_0,
                                         )).transpose()
                    if np.isnan(data).any():
                        continue
                    options = {
                        'max_0': max_0,
                        'min_0': min_0,
                        'max_1': max_1,
                        'min_1': min_1,
                        'f_max_0': f_max_0,
                        'f_min_0': f_min_0,
                        'f_max_1': f_max_1,
                        'f_min_1': f_min_1,
                        'past_f_max_0': past_f_max_0,
                        'past_f_min_0': past_f_min_0,
                        'past_f_max_1': past_f_max_1,
                        'past_f_min_1': past_f_min_1
                    }
                    if do_clustering:
                        cluster_algo, n_clusters_ = FeatureExtractor._perform_clustering(data, max_0, max_1, min_0,
                                                                                         min_1,
                                                                                         bandwidth=0.1,
                                                                                         renormalize=True,
                                                                                         min_bin_freq=3,
                                                                                         max_iter=300)
                        all_agent_features.append(AgentFeatures(features=data, track_id=annotations[id_][-1].item(),
                                                                frame_number=data_frame_num,
                                                                normalize_params=options,
                                                                cluster_centers=cluster_algo.cluster_centers,
                                                                cluster_labels=cluster_algo.labels,
                                                                optical_flow_frame_num=optical_flow_frame_num,
                                                                bbox_center=bbox_centers[id_],
                                                                bbox=annotations[id_][:4]))
                    else:
                        all_agent_features.append(AgentFeatures(features=data, track_id=annotations[id_][-1].item(),
                                                                frame_number=data_frame_num,
                                                                normalize_params=options,
                                                                optical_flow_frame_num=optical_flow_frame_num,
                                                                bbox_center=bbox_centers[id_],
                                                                bbox=annotations[id_][:4]))
                else:
                    if use_intensities:
                        data = np.stack((object_idx[1], object_idx[0], flow_idx[..., 1], flow_idx[..., 0],
                                         past_flow_idx[..., 1], past_flow_idx[..., 0],
                                         intensities)).transpose()
                    else:
                        data = np.stack((object_idx[1], object_idx[0], flow_idx[..., 1], flow_idx[..., 0],
                                         past_flow_idx[..., 1], past_flow_idx[..., 0])).transpose()
                    if np.isnan(data).any():
                        continue

                    if do_clustering:
                        return NotImplemented
                    else:
                        all_agent_features.append(AgentFeatures(features=data, track_id=annotations[id_][-1].item(),
                                                                frame_number=data_frame_num,
                                                                normalize_params=None,
                                                                optical_flow_frame_num=optical_flow_frame_num,
                                                                bbox_center=bbox_centers[id_],
                                                                bbox=annotations[id_][:4]))

        return all_agent_features

    @staticmethod
    def _prepare_data_xy_weighted_uv(flow, fr, processed_data, mag, use_intensities=False,
                                     evaluation_mode: bool = False,
                                     weight: float = 1.0):
        if evaluation_mode:
            data_ = processed_data
        else:
            data_ = processed_data[fr]
        data_ = np.abs(data_)
        threshold_img = np.zeros_like(data_)
        object_idx = (data_ > 0).nonzero()
        intensities = data_[object_idx[0], object_idx[1]]
        flow_idx = flow[object_idx[0], object_idx[1]]
        flow_idx_normalized_0, f_max_0, f_min_0 = normalize(flow_idx[..., 0])
        flow_idx_normalized_1, f_max_1, f_min_1 = normalize(flow_idx[..., 1])

        mag_idx = mag[object_idx[0], object_idx[1]]
        mag_idx_normalized, mag_idx_max, mag_idx_min = normalize(mag_idx)
        mag_idx_normalized *= weight
        flow_idx_normalized_0, flow_idx_normalized_1 = flow_idx_normalized_0 * mag_idx_normalized \
            , flow_idx_normalized_1 * mag_idx_normalized

        threshold_img[object_idx[0], object_idx[1]] = data_[object_idx[0], object_idx[1]]
        object_idx_normalized_0, max_0, min_0 = normalize(object_idx[0])
        object_idx_normalized_1, max_1, min_1 = normalize(object_idx[1])
        if use_intensities:
            data = np.stack((object_idx_normalized_1, object_idx_normalized_0, flow_idx_normalized_1,
                             flow_idx_normalized_0, intensities)).transpose()
        else:
            data = np.stack((object_idx_normalized_1, object_idx_normalized_0, flow_idx_normalized_1,
                             flow_idx_normalized_0)).transpose()
        return data, data_, max_0, max_1, min_0, min_1, threshold_img

    @staticmethod
    def _prepare_data_xyuv_color(image, flow, fr, processed_data, use_intensities=False, evaluation_mode: bool = False,
                                 lab_space: bool = False):
        if evaluation_mode:
            data_ = processed_data
            im = image
        else:
            data_ = processed_data[fr]
            im = image[fr]
        if im.shape[0] != data_.shape[0]:
            im = (resize(im, output_shape=(data_.shape[0], data_.shape[1])) * 255).astype(np.uint8)
        if lab_space:
            im = color.rgb2lab(im)
        data_ = np.abs(data_)
        threshold_img = np.zeros_like(data_)
        object_idx = (data_ > 0).nonzero()
        intensities = data_[object_idx[0], object_idx[1]]
        colors = im[object_idx[0], object_idx[1]]
        colors = colors / 255
        flow_idx = flow[object_idx[0], object_idx[1]]
        flow_idx_normalized_0, f_max_0, f_min_0 = normalize(flow_idx[..., 0])
        flow_idx_normalized_1, f_max_1, f_min_1 = normalize(flow_idx[..., 1])
        threshold_img[object_idx[0], object_idx[1]] = data_[object_idx[0], object_idx[1]]
        object_idx_normalized_0, max_0, min_0 = normalize(object_idx[0])
        object_idx_normalized_1, max_1, min_1 = normalize(object_idx[1])
        if use_intensities:
            data = np.stack((object_idx_normalized_1, object_idx_normalized_0, flow_idx_normalized_1,
                             flow_idx_normalized_0, intensities)).transpose()
        else:
            data = np.stack((object_idx_normalized_1, object_idx_normalized_0, flow_idx_normalized_1,
                             flow_idx_normalized_0, colors[..., 0], colors[..., 1], colors[..., 2])).transpose()
        return data, data_, max_0, max_1, min_0, min_1, threshold_img

    @staticmethod
    def _prepare_data_xyuv_color(image, flow, fr, processed_data, use_intensities=False, evaluation_mode: bool = False,
                                 lab_space: bool = False):
        if evaluation_mode:
            data_ = processed_data
            im = image
        else:
            data_ = processed_data[fr]
            im = image[fr]
        if im.shape[0] != data_.shape[0]:
            im = (resize(im, output_shape=(data_.shape[0], data_.shape[1])) * 255).astype(np.uint8)
        if lab_space:
            im = color.rgb2lab(im)
        data_ = np.abs(data_)
        threshold_img = np.zeros_like(data_)
        object_idx = (data_ > 0).nonzero()
        intensities = data_[object_idx[0], object_idx[1]]
        colors = im[object_idx[0], object_idx[1]]
        colors = colors / 255
        flow_idx = flow[object_idx[0], object_idx[1]]
        flow_idx_normalized_0, f_max_0, f_min_0 = normalize(flow_idx[..., 0])
        flow_idx_normalized_1, f_max_1, f_min_1 = normalize(flow_idx[..., 1])
        threshold_img[object_idx[0], object_idx[1]] = data_[object_idx[0], object_idx[1]]
        object_idx_normalized_0, max_0, min_0 = normalize(object_idx[0])
        object_idx_normalized_1, max_1, min_1 = normalize(object_idx[1])
        if use_intensities:
            data = np.stack((object_idx_normalized_1, object_idx_normalized_0, flow_idx_normalized_1,
                             flow_idx_normalized_0, intensities)).transpose()
        else:
            data = np.stack((object_idx_normalized_1, object_idx_normalized_0, flow_idx_normalized_1,
                             flow_idx_normalized_0, colors[..., 0], colors[..., 1], colors[..., 2])).transpose()
        return data, data_, max_0, max_1, min_0, min_1, threshold_img

    @staticmethod
    def _prepare_data_xy(fr, processed_data, use_intensities=False, evaluation_mode: bool = False):
        if evaluation_mode:
            data_ = processed_data
        else:
            data_ = processed_data[fr]
        data_ = np.abs(data_)
        threshold_img = np.zeros_like(data_)
        object_idx = (data_ > 0).nonzero()
        intensities = data_[object_idx[0], object_idx[1]]
        threshold_img[object_idx[0], object_idx[1]] = data_[object_idx[0], object_idx[1]]
        if use_intensities:
            data = np.stack((object_idx[1], object_idx[0])).transpose()
        else:
            data = np.stack((object_idx[1], object_idx[0], intensities)).transpose()
        return data, data_, threshold_img

    @staticmethod
    def _perform_clustering(data, max_0, max_1, min_0, min_1, renormalize=True, bandwidth: float = 0.1,
                            min_bin_freq: int = 3, max_iter: int = 300):
        mean_shift = MeanShiftClustering(data=data, bandwidth=bandwidth, min_bin_freq=min_bin_freq, max_iter=max_iter)
        mean_shift_dict = {'max_0': max_0,
                           'min_0': min_0,
                           'max_1': max_1,
                           'min_1': min_1}
        mean_shift.cluster(renormalize=renormalize, options=mean_shift_dict)
        labels_unique, points_per_cluster = np.unique(mean_shift.labels, return_counts=True)
        mean_shift.cluster_distribution = dict(zip(labels_unique, points_per_cluster))
        n_clusters_ = len(labels_unique)
        return mean_shift, n_clusters_

    @staticmethod
    def _perform_clustering_affinity_propagation(data, max_0, max_1, min_0, min_1, renormalize=True,
                                                 preference: Optional[int] = -50,
                                                 damping: float = 0.5):
        affinity_clustering = AffinityPropagationClustering(data=data, preference=preference, damping=damping)
        scaling_dict = {'max_0': max_0,
                        'min_0': min_0,
                        'max_1': max_1,
                        'min_1': min_1}
        affinity_clustering.cluster(renormalize=renormalize, options=scaling_dict)
        labels_unique, points_per_cluster = np.unique(affinity_clustering.labels, return_counts=True)
        affinity_clustering.cluster_distribution = dict(zip(labels_unique, points_per_cluster))
        n_clusters_ = len(labels_unique)
        return affinity_clustering, n_clusters_

    @staticmethod
    def _perform_clustering_dbscan(data, max_0, max_1, min_0, min_1, renormalize=True,
                                   min_samples: int = 5,
                                   eps: float = 0.1):
        dbscan_clustering = DBSCANClustering(data=data, eps=0.1, min_samples=5)
        scaling_dict = {'max_0': max_0,
                        'min_0': min_0,
                        'max_1': max_1,
                        'min_1': min_1}
        dbscan_clustering.cluster(renormalize=renormalize, options=scaling_dict)
        labels_unique, points_per_cluster = np.unique(dbscan_clustering.labels, return_counts=True)
        dbscan_clustering.cluster_distribution = dict(zip(labels_unique, points_per_cluster))
        n_clusters_ = len(labels_unique)
        return dbscan_clustering, n_clusters_

    @staticmethod
    def _perform_clustering_optics(data, max_0, max_1, min_0, min_1, renormalize=True,
                                   min_samples: int = 5,
                                   min_cluster_size: Optional[float] = 0.1,
                                   max_eps: float = np.inf):
        optics_clustering = OPTICSClustering(data=data, min_cluster_size=min_cluster_size, min_samples=min_samples,
                                             max_eps=max_eps)
        scaling_dict = {'max_0': max_0,
                        'min_0': min_0,
                        'max_1': max_1,
                        'min_1': min_1}
        optics_clustering.cluster(renormalize=False, options=scaling_dict)
        labels_unique, points_per_cluster = np.unique(optics_clustering.labels, return_counts=True)
        optics_clustering.cluster_distribution = dict(zip(labels_unique, points_per_cluster))
        n_clusters_ = len(labels_unique)
        return optics_clustering, n_clusters_

    @staticmethod
    def _perform_clustering_birch(data, max_0, max_1, min_0, min_1, renormalize=True,
                                  branching_factor: int = 50,
                                  threshold: float = 0.5,
                                  compute_labels: bool = True,
                                  n_clusters: Optional[int] = None):
        birch_clustering = BirchClustering(data=data, threshold=threshold, branching_factor=branching_factor,
                                           compute_labels=compute_labels, n_clusters=n_clusters)
        scaling_dict = {'max_0': max_0,
                        'min_0': min_0,
                        'max_1': max_1,
                        'min_1': min_1}
        birch_clustering.cluster(renormalize=False, options=scaling_dict)
        labels_unique, points_per_cluster = np.unique(birch_clustering.labels, return_counts=True)
        birch_clustering.cluster_distribution = dict(zip(labels_unique, points_per_cluster))
        n_clusters_ = len(labels_unique)
        return birch_clustering, n_clusters_

    @staticmethod
    def _perform_clustering_hierarchical(data, max_0, max_1, min_0, min_1, renormalize=True,
                                         n_clusters: Optional[int] = 2, affinity: str = 'euclidean',
                                         memory: Optional[str] = None,
                                         connectivity=None, compute_full_tree='auto', linkage='ward',
                                         distance_threshold: float = None):
        hierarchical_clustering = HierarchicalClustering(data=data, n_clusters=n_clusters, affinity=affinity,
                                                         memory=memory,
                                                         connectivity=connectivity, compute_full_tree=compute_full_tree,
                                                         linkage=linkage, distance_threshold=distance_threshold)
        scaling_dict = {'max_0': max_0,
                        'min_0': min_0,
                        'max_1': max_1,
                        'min_1': min_1}
        hierarchical_clustering.cluster(renormalize=False, options=scaling_dict)
        labels_unique, points_per_cluster = np.unique(hierarchical_clustering.labels, return_counts=True)
        hierarchical_clustering.cluster_distribution = dict(zip(labels_unique, points_per_cluster))
        n_clusters_ = len(labels_unique)
        return hierarchical_clustering, n_clusters_

    def _process_frame_annotation(self, annotations_df, data_, fr):
        annotation = get_frame_annotations(annotations_df, frame_number=fr)  # check-out +/- 1
        annotation = preprocess_annotations(annotation)
        annotation_, _ = scale_annotations(annotation, self.original_shape, (data_.shape[0], data_.shape[1]))
        return annotation_, annotation

    def make_video(self, processed_data, video_label, video_number, video_out_save_path, annotations_df,
                   plot_scale_factor: int = 1, desired_fps=5, with_optical_flow: bool = True):
        if processed_data.shape[1] < processed_data.shape[2]:
            original_dims = (
                processed_data.shape[2] / 100 * plot_scale_factor, processed_data.shape[1] / 100 * plot_scale_factor)
            out = cv.VideoWriter(video_out_save_path, cv.VideoWriter_fourcc('M', 'J', 'P', 'G'), desired_fps,
                                 (processed_data.shape[2], processed_data.shape[1]))
        else:
            original_dims = (
                processed_data.shape[1] / 100 * plot_scale_factor, processed_data.shape[2] / 100 * plot_scale_factor)
            out = cv.VideoWriter(video_out_save_path, cv.VideoWriter_fourcc('M', 'J', 'P', 'G'), desired_fps,
                                 (processed_data.shape[1], processed_data.shape[2]))

        cap = cv.VideoCapture(self.video_path)
        cap_count = 0
        previous = None

        gt_bbox_cluster_center_dict = {}
        pr_for_frames = {}

        for fr in tqdm(range(0, processed_data.shape[0])):
            ret, frame = cap.read()
            if previous is None:
                previous = cv.cvtColor(frame, cv.COLOR_BGR2GRAY)
                continue

            if cap_count < self.start_frame:
                continue
            next_frame = cv.cvtColor(frame, cv.COLOR_BGR2GRAY)

            flow, rgb = self.get_optical_flow(previous_frame=previous, next_frame=next_frame)

            if with_optical_flow:
                data, data_, max_0, max_1, min_0, min_1, threshold_img = self._prepare_data_xyuv(flow, fr,
                                                                                                 processed_data)
                mean_shift, n_clusters_ = self._perform_clustering(data, max_0, max_1, min_0, min_1, bandwidth=0.1)
            else:
                data, data_, threshold_img = self._prepare_data_xy(fr, processed_data)
                mean_shift, n_clusters_ = self._perform_clustering(data, 0, 0, 0, 0, renormalize=False, bandwidth=0.1)

            annotation_, annotation_full = self._process_frame_annotation(annotations_df, data_, fr)
            gt_bbox_cluster_center_dict.update({fr: {'gt_bbox': annotation_,
                                                     'cluster_centers': mean_shift.cluster_centers}})
            frame_results = evaluate_clustering_per_frame(fr, {'gt_bbox': annotation_,
                                                               'cluster_centers': mean_shift.cluster_centers})
            pre_rec = precision_recall(frame_results)
            pr_for_frames.update(pre_rec)

            fig = self.plot_all_steps(nrows=2, ncols=3, plot_dims=original_dims, original_frame=frame,
                                      processed_img=data_,
                                      threshold_image=threshold_img, optical_flow_image=rgb,
                                      frame_annotation=annotation_full,
                                      num_clusters=n_clusters_, cluster_centers=mean_shift.cluster_centers,
                                      frame_evaluation=pre_rec, video_out_save_path=video_out_save_path,
                                      frame_number=fr, video_label=video_label, video_number=video_number,
                                      video_mode=True)

            canvas = FigureCanvas(fig)
            canvas.draw()

            buf = canvas.buffer_rgba()
            out_frame = np.asarray(buf, dtype=np.uint8)[:, :, :-1]
            out.write(out_frame)

            cap_count += 1
            previous = next_frame

        cap.release()
        out.release()
        return gt_bbox_cluster_center_dict, pr_for_frames

    @staticmethod
    def to_numpy_int(data):
        return (data * 255).int().squeeze().numpy()

    def _core_setup_algo(self, detect_shadows, history, var_threshold):
        return NotImplemented

    def _core_processing(self, frame, kernel):
        return NotImplemented


class AverageImageSubtraction(FeatureExtractor):
    def __init__(self, video_path):
        super(AverageImageSubtraction, self).__init__(video_path=video_path)
        self.average_image = None
        self.subtracted_images = None
        self.method = "Subtracted Image"

    def get_average_image(self):
        self.average_image = self.video_frames.mean(dim=0)
        return self.average_image

    def get_subtracted_image(self):
        self.get_average_image()
        average_frame_stacked = self.average_image.repeat(self.video_frames.size(0), 1, 1, 1)
        self.subtracted_images = (self.video_frames - average_frame_stacked).mean(dim=-1).unsqueeze(dim=-1)
        return self.subtracted_images

    def get_activations(self):
        return self.get_subtracted_image()

    def get_min_pooled_activations(self, kernel_size: int, iterations: int = 1, as_numpy_int: bool = True):
        processed_img = min_pool2d(self.subtracted_images.permute(0, 3, 1, 2), kernel_size=kernel_size)
        return self.to_numpy_int(processed_img) if as_numpy_int else processed_img


class BackgroundSubtraction(FeatureExtractor):
    def __init__(self, video_path, start_frame, end_frame):
        super(BackgroundSubtraction, self).__init__(video_path=video_path)
        self.method = "Background Subtraction"
        self.foreground_masks = None
        self.start_frame = start_frame
        self.end_frame = end_frame
        self.algo = None

    def get_activations(self):
        return NotImplemented

    def get_activations_from_preloaded_frames(self, start_sec, end_sec, history=120, detect_shadows=True,
                                              var_threshold=100):
        return NotImplemented

    def get_min_pooled_activations(self, kernel_size: int, iterations: int = 1, as_numpy_int: bool = True):
        self.foreground_masks = self.foreground_masks / 255
        self.foreground_masks = min_pool2d(torch.from_numpy(self.foreground_masks).unsqueeze(1),
                                           kernel_size=kernel_size)
        return self.to_numpy_int(self.foreground_masks) if as_numpy_int else self.foreground_masks

    def _process_frames(self, cap, cap_count, kernel):
        out = None
        for _ in tqdm(range(0, self.end_frame)):
            ret, frame = cap.read()
            if out is None:
                out = np.zeros(shape=(0, frame.shape[0], frame.shape[1]))
                self.original_shape = (frame.shape[0], frame.shape[1])
            if cap_count < self.start_frame:
                continue

            mask = self.algo.apply(frame)
            mask = cv.morphologyEx(mask, cv.MORPH_OPEN, kernel)

            out = np.concatenate((out, np.expand_dims(mask, axis=0)), axis=0)
        return out

    def _process_preloaded_frames(self, frames, kernel):  # todo: set original_shape somewhere else
        out = None
        for frame in tqdm(range(0, frames.shape[0])):
            if out is None:
                out = np.zeros(shape=(0, frame.shape[1], frame.shape[2]))
                self.original_shape = (frame.shape[1], frame.shape[2])

            mask = self.algo.apply(frames[frame])
            mask = cv.morphologyEx(mask, cv.MORPH_OPEN, kernel)

            out = np.concatenate((out, np.expand_dims(mask, axis=0)), axis=0)
        return out

    def _process_preloaded_n_frames(self, n, frames, kernel, algo):  # todo: set original_shape somewhere else
        out = None
        for frame in range(0, n):
            if out is None:
                out = np.zeros(shape=(0, frames[0].shape[0], frames[0].shape[1]))
                # self.original_shape = (frames[0].shape[0], frames[0].shape[1])

            mask = algo.apply(frames[frame])
            mask = cv.morphologyEx(mask, cv.MORPH_OPEN, kernel)

            out = np.concatenate((out, np.expand_dims(mask, axis=0)), axis=0)
        return out

    def keyframe_based_clustering_from_frames(self, frames, n, frames_to_build_model, original_shape, resized_shape,
                                              equal_time_distributed=False, var_threshold=100, use_color=False,
                                              use_last_n_to_build_model=False, object_of_interest_only=False,
                                              classic_clustering=False, track_ids=None,
                                              all_object_of_interest_only=False, time_gap_within_frames=3,
                                              frame_numbers=None, df=None, return_normalized=False):
        self.original_shape = original_shape
        frames = (frames * 255.0).permute(0, 2, 3, 1).numpy().astype(np.uint8)

        kernel = cv.getStructuringElement(cv.MORPH_ELLIPSE, (3, 3))
        if n is not None:
            if equal_time_distributed:
                step = n // 2
            else:
                step = len(frames) / (n + 1)
        else:
            n = frames_to_build_model
        total_frames = frames.shape[0]
        data_all_frames = {}
        # for fr in tqdm(range(frames.shape[0])):
        for fr, actual_fr in tqdm(zip(range(frames.shape[0]), frame_numbers), total=frames.shape[0]):
            if use_last_n_to_build_model:
                # selected_frames = [(fr - i - 1) % total_frames for i in range(frames_to_build_model)]
                selected_frames = [(fr + i) % total_frames for i in range(frames_to_build_model)]
                frames_building_model = [frames[s] for s in selected_frames]
            elif equal_time_distributed:
                selected_past = [(fr - i * time_gap_within_frames) % total_frames for i in range(1, step + 1)]
                selected_future = [(fr + i * time_gap_within_frames) % total_frames for i in range(1, step + 1)]
                selected_frames = selected_past + selected_future
                frames_building_model = [frames[s] for s in selected_frames]
            else:
                selected_frames = [int((step * i) + fr) % len(frames) for i in range(1, n + 1)]
                frames_building_model = [frames[int((step * i) + fr) % len(frames)] for i in range(1, n + 1)]

            algo = cv.createBackgroundSubtractorMOG2(history=n, varThreshold=var_threshold)
            _ = self._process_preloaded_n_frames(n, frames_building_model, kernel, algo)

            # jump to the next desirable frame
            # interest_fr = (fr + frames_to_build_model) % total_frames
            # actual_interest_fr = (((actual_fr + frames_to_build_model) % total_frames) + frame_numbers[0]).item()

            # optical flow between current frame and 0.4 seconds ahead
            interest_fr = fr % total_frames
            actual_interest_fr = ((actual_fr % total_frames) + frame_numbers[0]).item()

            of_interest_fr = (fr + frames_to_build_model) % total_frames
            actual_of_interest_fr = (((actual_fr + frames_to_build_model) % total_frames) + frame_numbers[0]).item()

            mask = algo.apply(frames[interest_fr], learningRate=0)
            mask = cv.morphologyEx(mask, cv.MORPH_OPEN, kernel)

            # flow between n and n+k
            # previous = cv.cvtColor(frames[interest_fr], cv.COLOR_BGR2GRAY)
            # next_frame = cv.cvtColor(frames[of_interest_fr], cv.COLOR_BGR2GRAY)
            #
            # flow, rgb, mag, ang = self.get_optical_flow(previous_frame=previous, next_frame=next_frame,
            #                                             all_results_out=True)

            # do not go in circle for flow estimation
            if of_interest_fr < interest_fr:
                break

            # past flows till this frame (never more than 0.4 secs)
            past_of_idx = list(range(0, fr + 1))
            past_of_idx = past_of_idx[-frames_to_build_model:]

            of_flow_till_current_frame = np.zeros(shape=(frames.shape[1], frames.shape[2], 2))
            for past_of_i in past_of_idx:
                if len(past_of_idx) <= 1:
                    break
                if past_of_i == interest_fr:
                    continue
                previous = cv.cvtColor(frames[past_of_i], cv.COLOR_BGR2GRAY)
                next_frame = cv.cvtColor(frames[past_of_i + 1], cv.COLOR_BGR2GRAY)

                past_flow_per_frame, past_rgb, past_mag, past_ang = self.get_optical_flow(previous_frame=previous,
                                                                                          next_frame=next_frame,
                                                                                          all_results_out=True)
                of_flow_till_current_frame += past_flow_per_frame

            # flow between consecutive frames
            frames_used_in_of_estimation = list(range(actual_interest_fr, actual_of_interest_fr + 1))
            flow = np.zeros(shape=(frames.shape[1], frames.shape[2], 2))
            for of_i in range(interest_fr, of_interest_fr):
                previous = cv.cvtColor(frames[of_i], cv.COLOR_BGR2GRAY)
                next_frame = cv.cvtColor(frames[of_i + 1], cv.COLOR_BGR2GRAY)

                flow_per_frame, rgb, mag, ang = self.get_optical_flow(previous_frame=previous, next_frame=next_frame,
                                                                      all_results_out=True)
                flow += flow_per_frame

            if use_color:
                data, data_, max_0, max_1, min_0, min_1, threshold_img = \
                    self._prepare_data_xyuv_color(frames[interest_fr],
                                                  flow, interest_fr,
                                                  mask,
                                                  evaluation_mode
                                                  =True,
                                                  lab_space=True)
            else:
                if object_of_interest_only:
                    # Add classic clustering in them
                    data, data_, max_0, max_1, min_0, min_1, options = \
                        self._prepare_data_xyuv_for_object_of_interest(flow, interest_fr,
                                                                       mask, data_frame_num=actual_interest_fr,
                                                                       evaluation_mode=True,
                                                                       return_options=True,
                                                                       original_shape=original_shape,
                                                                       new_shape=resized_shape,
                                                                       df=df)
                elif all_object_of_interest_only:
                    all_agent_features = \
                        self._prepare_data_xyuv_for_all_object_of_interest(flow, interest_fr,
                                                                           mask, data_frame_num=actual_interest_fr,
                                                                           evaluation_mode=True,
                                                                           return_options=True,
                                                                           track_ids=track_ids,
                                                                           original_shape=original_shape,
                                                                           new_shape=resized_shape,
                                                                           df=df, do_clustering=classic_clustering,
                                                                           optical_flow_frame_num=
                                                                           frames_used_in_of_estimation,
                                                                           optical_flow_till_current_frame=
                                                                           of_flow_till_current_frame,
                                                                           return_normalized=return_normalized)
                    of_flow_till_current_frame = flow
                    data_all_frames.update({interest_fr: all_agent_features})
                    # plot_extracted_features(all_agent_features, frames[actual_interest_fr])
                else:
                    # Add classic clustering in them
                    data, data_, max_0, max_1, min_0, min_1, threshold_img, options = \
                        self._prepare_data_xyuv(flow, interest_fr,
                                                mask,
                                                evaluation_mode=True,
                                                return_options=True)
        return data_all_frames

    def keyframe_based_clustering_from_frames_nn(self, frames, n, frames_to_build_model, original_shape, resized_shape,
                                                 equal_time_distributed=False, var_threshold=100, use_color=False,
                                                 use_last_n_to_build_model=False, object_of_interest_only=False,
                                                 classic_clustering=False, track_ids=None,
                                                 all_object_of_interest_only=False, time_gap_within_frames=3,
                                                 frame_numbers=None, df=None, return_normalized=False,
                                                 remaining_frames=None, remaining_frames_idx=None,
                                                 past_12_frames_optical_flow=None,
<<<<<<< HEAD
                                                 last_frame_from_last_used_batch=None,
                                                 gt_velocity_dict=None):
=======
                                                 last_frame_from_last_used_batch=None):
>>>>>>> f05e4f97
        self.original_shape = original_shape
        interest_fr = None
        actual_interest_fr = None
        frames = (frames * 255.0).permute(0, 2, 3, 1).numpy().astype(np.uint8)

        # cat old frames
        if remaining_frames is not None:
            frames = np.concatenate((remaining_frames, frames), axis=0)
            # remaining_frames_idx.tolist() + frame_numbers.tolist()
            frame_numbers = torch.cat((remaining_frames_idx, frame_numbers))

        kernel = cv.getStructuringElement(cv.MORPH_ELLIPSE, (3, 3))
        if n is not None:
            if equal_time_distributed:
                step = n // 2
            else:
                step = len(frames) / (n + 1)
        else:
            n = frames_to_build_model
        total_frames = frames.shape[0]
        data_all_frames = {}
        # np.zeros(shape=(frames.shape[1], frames.shape[2], 2))

        for fr, actual_fr in tqdm(zip(range(frames.shape[0]), frame_numbers), total=frames.shape[0]):
            if use_last_n_to_build_model:
                # selected_frames = [(fr - i - 1) % total_frames for i in range(frames_to_build_model)]
                selected_frames = [(fr + i) % total_frames for i in range(frames_to_build_model)]
                frames_building_model = [frames[s] for s in selected_frames]
            elif equal_time_distributed:
                selected_past = [(fr - i * time_gap_within_frames) % total_frames for i in range(1, step + 1)]
                selected_future = [(fr + i * time_gap_within_frames) % total_frames for i in range(1, step + 1)]
<<<<<<< HEAD
                # selected_future = [(fr + i * time_gap_within_frames + 1) % total_frames for i in range(1, step + 1)]
                # selected_future.remove(fr)
=======
>>>>>>> f05e4f97
                selected_frames = selected_past + selected_future
                frames_building_model = [frames[s] for s in selected_frames]
            else:
                selected_frames = [int((step * i) + fr) % len(frames) for i in range(1, n + 1)]
                frames_building_model = [frames[int((step * i) + fr) % len(frames)] for i in range(1, n + 1)]

            algo = cv.createBackgroundSubtractorMOG2(history=n, varThreshold=var_threshold)
            _ = self._process_preloaded_n_frames(n, frames_building_model, kernel, algo)

            interest_fr = fr % total_frames
            # actual_interest_fr = ((actual_fr % total_frames) + frame_numbers[0])
            actual_interest_fr = actual_fr  # % total_frames

            of_interest_fr = (fr + frames_to_build_model) % total_frames
            # actual_of_interest_fr = (((actual_fr + frames_to_build_model) % total_frames) + frame_numbers[0])
            actual_of_interest_fr = (actual_fr + frames_to_build_model)  # % total_frames

            mask = algo.apply(frames[interest_fr], learningRate=0)
            mask = cv.morphologyEx(mask, cv.MORPH_OPEN, kernel)

            # flow between n and n+k
            # previous = cv.cvtColor(frames[interest_fr], cv.COLOR_BGR2GRAY)
            # next_frame = cv.cvtColor(frames[of_interest_fr], cv.COLOR_BGR2GRAY)
            #
            # flow, rgb, mag, ang = self.get_optical_flow(previous_frame=previous, next_frame=next_frame,
            #                                             all_results_out=True)

            # do not go in circle for flow estimation
            if of_interest_fr < interest_fr:
                break

            # past flows till this frame (never more than 0.4 secs)
            # past_of_idx = list(range(0, fr + 1))
            # past_of_idx = past_of_idx[-frames_to_build_model:]
            #
            # for past_of_i in past_of_idx:
            #     if len(past_of_idx) <= 1:
            #         break
            #     if past_of_i == interest_fr:
            #         continue
            #     previous = cv.cvtColor(frames[past_of_i], cv.COLOR_BGR2GRAY)
            #     next_frame = cv.cvtColor(frames[past_of_i + 1], cv.COLOR_BGR2GRAY)
            #
            #     past_flow_per_frame, past_rgb, past_mag, past_ang = self.get_optical_flow(previous_frame=previous,
            #                                                                               next_frame=next_frame,
            #                                                                               all_results_out=True)
            #     of_flow_till_current_frame += past_flow_per_frame

            # start at 12th frame and then only consider last 12 frames for velocity estimation
            if actual_interest_fr != 0:
                if interest_fr == 0:
                    previous = cv.cvtColor(last_frame_from_last_used_batch, cv.COLOR_BGR2GRAY)
                    next_frame = cv.cvtColor(frames[interest_fr], cv.COLOR_BGR2GRAY)

                    past_flow_per_frame, past_rgb, past_mag, past_ang = self.get_optical_flow(previous_frame=previous,
                                                                                              next_frame=next_frame,
                                                                                              all_results_out=True)
                    # last_frame_from_last_used_batch = frames[interest_fr]
                    past_12_frames_optical_flow.append(past_flow_per_frame)
<<<<<<< HEAD

                    # fr_annotation = get_frame_annotations_and_skip_lost(df, actual_interest_fr.item())
                    # fr_annotations, fr_bbox_centers, fr_track_ids = scale_annotations(fr_annotation,
                    #                                                                   original_scale=original_shape,
                    #                                                                   new_scale=resized_shape,
                    #                                                                   return_track_id=True,
                    #                                                                   tracks_with_annotations=True)
                    # for t_id, bb_center in zip(fr_track_ids, fr_bbox_centers):
                    #     if t_id in gt_velocity_dict.keys():
                    #         gt_velocity_dict[t_id].append(bb_center)
                    #         continue
                    #     gt_velocity_dict.update({t_id: [bb_center]})
=======
>>>>>>> f05e4f97
                else:
                    previous = cv.cvtColor(frames[interest_fr - 1], cv.COLOR_BGR2GRAY)
                    next_frame = cv.cvtColor(frames[interest_fr], cv.COLOR_BGR2GRAY)

                    past_flow_per_frame, past_rgb, past_mag, past_ang = self.get_optical_flow(previous_frame=previous,
                                                                                              next_frame=next_frame,
                                                                                              all_results_out=True)
                    last_frame_from_last_used_batch = frames[interest_fr]
                    past_12_frames_optical_flow.append(past_flow_per_frame)

<<<<<<< HEAD
                    # fr_annotation = get_frame_annotations_and_skip_lost(df, actual_interest_fr.item())
                    # fr_annotations, fr_bbox_centers, fr_track_ids = scale_annotations(fr_annotation,
                    #                                                                   original_scale=original_shape,
                    #                                                                   new_scale=resized_shape,
                    #                                                                   return_track_id=True,
                    #                                                                   tracks_with_annotations=True)
                    # for t_id, bb_center in zip(fr_track_ids, fr_bbox_centers):
                    #     if t_id in gt_velocity_dict.keys():
                    #         gt_velocity_dict[t_id].append(bb_center)
                    #         continue
                    #     gt_velocity_dict.update({t_id: [bb_center]})

=======
>>>>>>> f05e4f97
            # if actual_interest_fr != 0:
            #     previous = cv.cvtColor(frames[actual_interest_fr - 1], cv.COLOR_BGR2GRAY)
            #     next_frame = cv.cvtColor(frames[actual_interest_fr], cv.COLOR_BGR2GRAY)
            #
            #     past_flow_per_frame, past_rgb, past_mag, past_ang = self.get_optical_flow(previous_frame=previous,
            #                                                                               next_frame=next_frame,
            #                                                                               all_results_out=True)
            #     past_12_frames_optical_flow.append(past_flow_per_frame)
            if actual_interest_fr < 12:
                continue

            of_flow_till_current_frame = np.zeros(shape=(frames.shape[1], frames.shape[2], 2))
            for past_flow in past_12_frames_optical_flow:
                of_flow_till_current_frame += past_flow

            # displacement/time = velocity - wrong it already is velocity
            # of_flow_till_current_frame = of_flow_till_current_frame

            # flow between consecutive frames
            frames_used_in_of_estimation = list(range(actual_interest_fr, actual_of_interest_fr + 1))
            flow = np.zeros(shape=(frames.shape[1], frames.shape[2], 2))
            for of_i in range(interest_fr, of_interest_fr):
                previous = cv.cvtColor(frames[of_i], cv.COLOR_BGR2GRAY)
                next_frame = cv.cvtColor(frames[of_i + 1], cv.COLOR_BGR2GRAY)

                flow_per_frame, rgb, mag, ang = self.get_optical_flow(previous_frame=previous, next_frame=next_frame,
                                                                      all_results_out=True)
                flow += flow_per_frame

            if use_color:
                data, data_, max_0, max_1, min_0, min_1, threshold_img = \
                    self._prepare_data_xyuv_color(frames[interest_fr],
                                                  flow, interest_fr,
                                                  mask,
                                                  evaluation_mode
                                                  =True,
                                                  lab_space=True)
            else:
                if object_of_interest_only:
                    # Add classic clustering in them
                    data, data_, max_0, max_1, min_0, min_1, options = \
                        self._prepare_data_xyuv_for_object_of_interest(flow, interest_fr,
                                                                       mask, data_frame_num=actual_interest_fr,
                                                                       evaluation_mode=True,
                                                                       return_options=True,
                                                                       original_shape=original_shape,
                                                                       new_shape=resized_shape,
                                                                       df=df)
                elif all_object_of_interest_only:
                    all_agent_features = \
                        self._prepare_data_xyuv_for_all_object_of_interest(flow, interest_fr,
                                                                           mask, data_frame_num=actual_interest_fr,
                                                                           evaluation_mode=True,
                                                                           return_options=True,
                                                                           track_ids=track_ids,
                                                                           original_shape=original_shape,
                                                                           new_shape=resized_shape,
                                                                           df=df, do_clustering=classic_clustering,
                                                                           optical_flow_frame_num=
                                                                           frames_used_in_of_estimation,
                                                                           optical_flow_till_current_frame=
                                                                           of_flow_till_current_frame,
                                                                           return_normalized=return_normalized)
                    of_flow_till_current_frame = flow
                    # data_all_frames.update({interest_fr: all_agent_features})
                    data_all_frames.update({actual_interest_fr.item(): all_agent_features})
                    # plot_extracted_features(all_agent_features, frames[actual_interest_fr])
                else:
                    # Add classic clustering in them
                    data, data_, max_0, max_1, min_0, min_1, threshold_img, options = \
                        self._prepare_data_xyuv(flow, interest_fr,
                                                mask,
                                                evaluation_mode=True,
                                                return_options=True)
            past_12_frames_optical_flow = past_12_frames_optical_flow[1:]
<<<<<<< HEAD
            # for gt_key, gt_value in gt_velocity_dict.items():
            #     if len(gt_value) > 12:
            #         gt_velocity_dict[gt_key] = gt_velocity_dict[gt_key][1:]

        # return data_all_frames, frames[actual_interest_fr:, ...], frame_numbers[actual_interest_fr:], \
        #        last_frame_from_last_used_batch
        # past_12_frames_optical_flow = past_12_frames_optical_flow[1:]
        return data_all_frames, frames[interest_fr:, ...], \
               torch.arange(interest_fr + frame_numbers[0], frame_numbers[-1] + 1), \
               last_frame_from_last_used_batch, past_12_frames_optical_flow, gt_velocity_dict

    def bg_sub_for_frame_equal_time_distributed(self, frames, fr, time_gap_within_frames, total_frames, step, n, kernel,
                                                var_threshold, interest_fr):
        selected_past = [(fr - i * time_gap_within_frames) % total_frames for i in range(1, step + 1)]
        selected_future = [(fr + i * time_gap_within_frames) % total_frames for i in range(1, step + 1)]
        selected_frames = selected_past + selected_future
        frames_building_model = [frames[s] for s in selected_frames]

        algo = cv.createBackgroundSubtractorMOG2(history=n, varThreshold=var_threshold)
        _ = self._process_preloaded_n_frames(n, frames_building_model, kernel, algo)

        mask = algo.apply(frames[interest_fr], learningRate=0)
        mask = cv.morphologyEx(mask, cv.MORPH_OPEN, kernel)
        return mask

    def keyframe_based_feature_extraction_optimized_optical_flow_from_frames_nn(
            self, frames, n, frames_to_build_model,
            original_shape, resized_shape,
            equal_time_distributed=False,
            var_threshold=100, use_color=False,
            use_last_n_to_build_model=False,
            object_of_interest_only=False,
            classic_clustering=False,
            track_ids=None,
            all_object_of_interest_only=False,
            time_gap_within_frames=3,
            frame_numbers=None, df=None,
            return_normalized=False,
            remaining_frames=None,
            remaining_frames_idx=None,
            past_12_frames_optical_flow=None,
            last_frame_from_last_used_batch=None,
            gt_velocity_dict=None,
            last_optical_flow_map=None,
            last12_bg_sub_mask=None,
            all_object_of_interest_only_with_optimized_of=True,
            resume_mode=False):
        self.original_shape = original_shape
        interest_fr = None
        actual_interest_fr = None
        frames = (frames * 255.0).permute(0, 2, 3, 1).numpy().astype(np.uint8)

        # cat old frames
        if remaining_frames is not None:
            frames = np.concatenate((remaining_frames, frames), axis=0)
            # remaining_frames_idx.tolist() + frame_numbers.tolist()
            frame_numbers = torch.cat((remaining_frames_idx, frame_numbers))

        kernel = cv.getStructuringElement(cv.MORPH_ELLIPSE, (3, 3))
        if n is not None:
            if equal_time_distributed:
                step = n // 2
            else:
                step = len(frames) / (n + 1)
        else:
            n = frames_to_build_model
        total_frames = frames.shape[0]
        data_all_frames = {}
        # np.zeros(shape=(frames.shape[1], frames.shape[2], 2))

        for fr, actual_fr in tqdm(zip(range(frames.shape[0]), frame_numbers), total=frames.shape[0]):
            if use_last_n_to_build_model:
                # selected_frames = [(fr - i - 1) % total_frames for i in range(frames_to_build_model)]
                selected_frames = [(fr + i) % total_frames for i in range(frames_to_build_model)]
                frames_building_model = [frames[s] for s in selected_frames]
            elif equal_time_distributed:
                selected_past = [(fr - i * time_gap_within_frames) % total_frames for i in range(1, step + 1)]
                selected_future = [(fr + i * time_gap_within_frames) % total_frames for i in range(1, step + 1)]
                # selected_future = [(fr + i * time_gap_within_frames + 1) % total_frames for i in range(1, step + 1)]
                # selected_future.remove(fr)
                selected_frames = selected_past + selected_future
                frames_building_model = [frames[s] for s in selected_frames]
            else:
                selected_frames = [int((step * i) + fr) % len(frames) for i in range(1, n + 1)]
                frames_building_model = [frames[int((step * i) + fr) % len(frames)] for i in range(1, n + 1)]

            algo = cv.createBackgroundSubtractorMOG2(history=n, varThreshold=var_threshold)
            _ = self._process_preloaded_n_frames(n, frames_building_model, kernel, algo)

            interest_fr = fr % total_frames
            # actual_interest_fr = ((actual_fr % total_frames) + frame_numbers[0])
            actual_interest_fr = actual_fr  # % total_frames

            of_interest_fr = (fr + frames_to_build_model) % total_frames
            # actual_of_interest_fr = (((actual_fr + frames_to_build_model) % total_frames) + frame_numbers[0])
            actual_of_interest_fr = (actual_fr + frames_to_build_model)  # % total_frames

            mask = algo.apply(frames[interest_fr], learningRate=0)
            mask = cv.morphologyEx(mask, cv.MORPH_OPEN, kernel)

            # flow between n and n+k
            # previous = cv.cvtColor(frames[interest_fr], cv.COLOR_BGR2GRAY)
            # next_frame = cv.cvtColor(frames[of_interest_fr], cv.COLOR_BGR2GRAY)
            #
            # flow, rgb, mag, ang = self.get_optical_flow(previous_frame=previous, next_frame=next_frame,
            #                                             all_results_out=True)

            # do not go in circle for flow estimation
            if of_interest_fr < interest_fr:
                break

            # past flows till this frame (never more than 0.4 secs)
            # past_of_idx = list(range(0, fr + 1))
            # past_of_idx = past_of_idx[-frames_to_build_model:]
            #
            # for past_of_i in past_of_idx:
            #     if len(past_of_idx) <= 1:
            #         break
            #     if past_of_i == interest_fr:
            #         continue
            #     previous = cv.cvtColor(frames[past_of_i], cv.COLOR_BGR2GRAY)
            #     next_frame = cv.cvtColor(frames[past_of_i + 1], cv.COLOR_BGR2GRAY)
            #
            #     past_flow_per_frame, past_rgb, past_mag, past_ang = self.get_optical_flow(previous_frame=previous,
            #                                                                               next_frame=next_frame,
            #                                                                               all_results_out=True)
            #     of_flow_till_current_frame += past_flow_per_frame

            last12_bg_sub_mask.update({actual_interest_fr.item(): mask})

            # start at 12th frame and then only consider last 12 frames for velocity estimation
            if actual_interest_fr != 0:
                if interest_fr == 0:
                    previous = cv.cvtColor(last_frame_from_last_used_batch.astype(np.uint8), cv.COLOR_BGR2GRAY)
                    next_frame = cv.cvtColor(frames[interest_fr], cv.COLOR_BGR2GRAY)

                    past_flow_per_frame, past_rgb, past_mag, past_ang = self.get_optical_flow(previous_frame=previous,
                                                                                              next_frame=next_frame,
                                                                                              all_results_out=True)
                    # last_frame_from_last_used_batch = frames[interest_fr]
                    # last_optical_flow_map = past_flow_per_frame
                    # past_12_frames_optical_flow.append(past_flow_per_frame)
                    # last12_bg_sub_mask.update({actual_interest_fr.item(): mask})
                    past_12_frames_optical_flow.update({f'{actual_interest_fr.item() - 1}-{actual_interest_fr.item()}':
                                                            past_flow_per_frame})

                    # fr_annotation = get_frame_annotations_and_skip_lost(df, actual_interest_fr.item())
                    # fr_annotations, fr_bbox_centers, fr_track_ids = scale_annotations(fr_annotation,
                    #                                                                   original_scale=original_shape,
                    #                                                                   new_scale=resized_shape,
                    #                                                                   return_track_id=True,
                    #                                                                   tracks_with_annotations=True)
                    # for t_id, bb_center in zip(fr_track_ids, fr_bbox_centers):
                    #     if t_id in gt_velocity_dict.keys():
                    #         gt_velocity_dict[t_id].append(bb_center)
                    #         continue
                    #     gt_velocity_dict.update({t_id: [bb_center]})
                else:
                    previous = cv.cvtColor(frames[interest_fr - 1], cv.COLOR_BGR2GRAY)
                    next_frame = cv.cvtColor(frames[interest_fr], cv.COLOR_BGR2GRAY)

                    past_flow_per_frame, past_rgb, past_mag, past_ang = self.get_optical_flow(previous_frame=previous,
                                                                                              next_frame=next_frame,
                                                                                              all_results_out=True)
                    last_frame_from_last_used_batch = frames[interest_fr]
                    # last_optical_flow_map = past_flow_per_frame
                    # past_12_frames_optical_flow.append(past_flow_per_frame)
                    # last12_bg_sub_mask.update({actual_interest_fr.item(): mask})
                    # past_12_frames_optical_flow.update({actual_interest_fr.item(): past_flow_per_frame})
                    past_12_frames_optical_flow.update({f'{actual_interest_fr.item() - 1}-{actual_interest_fr.item()}':
                                                            past_flow_per_frame})

                    # fr_annotation = get_frame_annotations_and_skip_lost(df, actual_interest_fr.item())
                    # fr_annotations, fr_bbox_centers, fr_track_ids = scale_annotations(fr_annotation,
                    #                                                                   original_scale=original_shape,
                    #                                                                   new_scale=resized_shape,
                    #                                                                   return_track_id=True,
                    #                                                                   tracks_with_annotations=True)
                    # for t_id, bb_center in zip(fr_track_ids, fr_bbox_centers):
                    #     if t_id in gt_velocity_dict.keys():
                    #         gt_velocity_dict[t_id].append(bb_center)
                    #         continue
                    #     gt_velocity_dict.update({t_id: [bb_center]})

            # if actual_interest_fr != 0:
            #     previous = cv.cvtColor(frames[actual_interest_fr - 1], cv.COLOR_BGR2GRAY)
            #     next_frame = cv.cvtColor(frames[actual_interest_fr], cv.COLOR_BGR2GRAY)
            #
            #     past_flow_per_frame, past_rgb, past_mag, past_ang = self.get_optical_flow(previous_frame=previous,
            #                                                                               next_frame=next_frame,
            #                                                                               all_results_out=True)
            #     past_12_frames_optical_flow.append(past_flow_per_frame)

            if len(past_12_frames_optical_flow) > 12:
                temp_past_12_frames_optical_flow = {}
                for i in list(past_12_frames_optical_flow)[-12:]:
                    temp_past_12_frames_optical_flow.update({i: past_12_frames_optical_flow[i]})
                past_12_frames_optical_flow = temp_past_12_frames_optical_flow
                temp_past_12_frames_optical_flow = None

            if len(last12_bg_sub_mask) > 13:  # we need one more for of?
                temp_last12_bg_sub_mask = {}
                for i in list(last12_bg_sub_mask)[-13:]:
                    temp_last12_bg_sub_mask.update({i: last12_bg_sub_mask[i]})
                last12_bg_sub_mask = temp_last12_bg_sub_mask
                temp_last12_bg_sub_mask = None

            if actual_interest_fr < 12:
                continue

            # of_flow_till_current_frame = np.zeros(shape=(frames.shape[1], frames.shape[2], 2))
            # for past_flow in past_12_frames_optical_flow:
            #     of_flow_till_current_frame += past_flow

            # displacement/time = velocity - wrong it already is velocity
            # of_flow_till_current_frame = of_flow_till_current_frame
            # fixme: put sum of past optimized OF here
            if not resume_mode:
                past_12_frames_optical_flow_summed_median_based = optimize_optical_flow_object_level_for_frames(
                    df=df,
                    foreground_masks=last12_bg_sub_mask,
                    optical_flow_between_frames=past_12_frames_optical_flow,
                    original_shape=original_shape,
                    new_shape=resized_shape,
                    circle_radius=8,
                    plot=True,
                    pull_towards_bbox_center=True,
                    key_point_criterion=np.median,
                    plot_each_track=False)

                past_12_frames_optical_flow_summed_mean_based = optimize_optical_flow_object_level_for_frames(
                    df=df,
                    foreground_masks=last12_bg_sub_mask,
                    optical_flow_between_frames=past_12_frames_optical_flow,
                    original_shape=original_shape,
                    new_shape=resized_shape,
                    circle_radius=8,
                    plot=True,
                    pull_towards_bbox_center=True,
                    key_point_criterion=np.mean,
                    plot_each_track=False)

                # flow between consecutive frames
                frames_used_in_of_estimation = list(range(actual_interest_fr, actual_of_interest_fr + 1))
                future12_bg_sub_mask = {}
                future_12_frames_optical_flow = {}
                flow = np.zeros(shape=(frames.shape[1], frames.shape[2], 2))  # put sum of optimized of - using other var
                last_frame_to_add_in_future_dict = list(last12_bg_sub_mask.keys())[-2]
                future12_bg_sub_mask.update({
                    last_frame_to_add_in_future_dict: last12_bg_sub_mask[last_frame_to_add_in_future_dict]})
                for of_i, actual_of_i in zip(range(interest_fr, of_interest_fr),
                                             range(actual_interest_fr, actual_of_interest_fr)):
                    future_mask = self.bg_sub_for_frame_equal_time_distributed(frames=frames, fr=of_i,
                                                                               time_gap_within_frames=
                                                                               time_gap_within_frames,
                                                                               total_frames=total_frames, step=step, n=n,
                                                                               kernel=kernel, var_threshold=var_threshold,
                                                                               interest_fr=of_i)
                    future12_bg_sub_mask.update({actual_of_i: future_mask})

                    previous = cv.cvtColor(frames[of_i], cv.COLOR_BGR2GRAY)
                    next_frame = cv.cvtColor(frames[of_i + 1], cv.COLOR_BGR2GRAY)

                    flow_per_frame, rgb, mag, ang = self.get_optical_flow(previous_frame=previous, next_frame=next_frame,
                                                                          all_results_out=True)
                    # flow += flow_per_frame
                    # for 1st flow map the frame to add flow is actual_interest_fr - 1 | actual_interest_fr = 12 =
                    # interest_fr = 8, thus we need interest_fr=7 which is actual_interest_fr=11
                    future_12_frames_optical_flow.update({f'{actual_of_i - 1}-{actual_of_i}': flow_per_frame})

            # if not resume_mode:
                future_12_frames_optical_flow_summed_median_based = optimize_optical_flow_object_level_for_frames(
                    df=df,
                    foreground_masks=future12_bg_sub_mask,
                    optical_flow_between_frames=future_12_frames_optical_flow,
                    original_shape=original_shape,
                    new_shape=resized_shape,
                    circle_radius=8,
                    future_frames_mode=True,
                    plot=True, pull_towards_bbox_center=True, key_point_criterion=np.median, plot_each_track=False)

                future_12_frames_optical_flow_summed_mean_based = optimize_optical_flow_object_level_for_frames(
                    df=df,
                    foreground_masks=future12_bg_sub_mask,
                    optical_flow_between_frames=future_12_frames_optical_flow,
                    original_shape=original_shape,
                    new_shape=resized_shape,
                    circle_radius=8,
                    future_frames_mode=True,
                    plot=True, pull_towards_bbox_center=True, key_point_criterion=np.mean, plot_each_track=False)

            # if not resume_mode:
                if use_color:
                    data, data_, max_0, max_1, min_0, min_1, threshold_img = \
                        self._prepare_data_xyuv_color(frames[interest_fr],
                                                      flow, interest_fr,
                                                      mask,
                                                      evaluation_mode
                                                      =True,
                                                      lab_space=True)
                else:
                    if object_of_interest_only:
                        # Add classic clustering in them
                        data, data_, max_0, max_1, min_0, min_1, options = \
                            self._prepare_data_xyuv_for_object_of_interest(flow, interest_fr,
                                                                           mask, data_frame_num=actual_interest_fr,
                                                                           evaluation_mode=True,
                                                                           return_options=True,
                                                                           original_shape=original_shape,
                                                                           new_shape=resized_shape,
                                                                           df=df)
                    elif all_object_of_interest_only:
                        all_agent_features = \
                            self._prepare_data_xyuv_for_all_object_of_interest(flow, interest_fr,
                                                                               mask, data_frame_num=actual_interest_fr,
                                                                               evaluation_mode=True,
                                                                               return_options=True,
                                                                               track_ids=track_ids,
                                                                               original_shape=original_shape,
                                                                               new_shape=resized_shape,
                                                                               df=df, do_clustering=classic_clustering,
                                                                               optical_flow_frame_num=
                                                                               frames_used_in_of_estimation,
                                                                               optical_flow_till_current_frame=
                                                                               past_12_frames_optical_flow,
                                                                               return_normalized=return_normalized)
                        of_flow_till_current_frame = flow
                        # data_all_frames.update({interest_fr: all_agent_features})
                        data_all_frames.update({actual_interest_fr.item(): all_agent_features})
                        # plot_extracted_features(all_agent_features, frames[actual_interest_fr])
                    elif all_object_of_interest_only_with_optimized_of:
                        all_agent_features = \
                            self._prepare_data_xyuv_for_all_object_of_interest_optimized_optical_flow(
                                flow_future_median=future_12_frames_optical_flow_summed_median_based,
                                interest_fr=interest_fr,
                                processed_data=mask,
                                data_frame_num=actual_interest_fr,
                                evaluation_mode=True,
                                return_options=True,
                                track_ids=track_ids,
                                original_shape=original_shape,
                                new_shape=resized_shape,
                                df=df,
                                do_clustering=classic_clustering,
                                optical_flow_frame_num=
                                frames_used_in_of_estimation,
                                flow_past_median=
                                past_12_frames_optical_flow_summed_median_based,
                                return_normalized=return_normalized,
                                flow_future_mean=future_12_frames_optical_flow_summed_mean_based,
                                flow_past_mean=past_12_frames_optical_flow_summed_mean_based)
                        of_flow_till_current_frame = flow
                        # data_all_frames.update({interest_fr: all_agent_features})
                        data_all_frames.update({actual_interest_fr.item(): all_agent_features})
                        # plot_extracted_features(all_agent_features, frames[actual_interest_fr])
                    else:
                        # Add classic clustering in them
                        data, data_, max_0, max_1, min_0, min_1, threshold_img, options = \
                            self._prepare_data_xyuv(flow, interest_fr,
                                                    mask,
                                                    evaluation_mode=True,
                                                    return_options=True)
            # past_12_frames_optical_flow = past_12_frames_optical_flow[1:]  # fixme!

            # for gt_key, gt_value in gt_velocity_dict.items():
            #     if len(gt_value) > 12:
            #         gt_velocity_dict[gt_key] = gt_velocity_dict[gt_key][1:]

=======
>>>>>>> f05e4f97
        # return data_all_frames, frames[actual_interest_fr:, ...], frame_numbers[actual_interest_fr:], \
        #        last_frame_from_last_used_batch
        # past_12_frames_optical_flow = past_12_frames_optical_flow[1:]
        return data_all_frames, frames[interest_fr:, ...], \
               torch.arange(interest_fr + frame_numbers[0], frame_numbers[-1] + 1), \
<<<<<<< HEAD
               last_frame_from_last_used_batch, past_12_frames_optical_flow, gt_velocity_dict, last_optical_flow_map, \
               last12_bg_sub_mask

    def keyframe_based_feature_extraction_optimized_optical_flow_from_frames_nn_parallel(
            self, frames, n, frames_to_build_model,
            original_shape, resized_shape,
            equal_time_distributed=False,
            var_threshold=100, use_color=False,
            use_last_n_to_build_model=False,
            object_of_interest_only=False,
            classic_clustering=False,
            track_ids=None,
            all_object_of_interest_only=False,
            time_gap_within_frames=3,
            frame_numbers=None, df=None,
            return_normalized=False,
            remaining_frames=None,
            remaining_frames_idx=None,
            past_12_frames_optical_flow=None,
            last_frame_from_last_used_batch=None,
            gt_velocity_dict=None,
            last_optical_flow_map=None,
            last12_bg_sub_mask=None,
            all_object_of_interest_only_with_optimized_of=True):

        start_time = time.time()

        pool = mp.Pool(mp.cpu_count())

        self.original_shape = original_shape
        interest_fr = None
        actual_interest_fr = None
        frames = (frames * 255.0).permute(0, 2, 3, 1).numpy().astype(np.uint8)

        # cat old frames
        if remaining_frames is not None:
            frames = np.concatenate((remaining_frames, frames), axis=0)
            # remaining_frames_idx.tolist() + frame_numbers.tolist()
            frame_numbers = torch.cat((remaining_frames_idx, frame_numbers))

        kernel = cv.getStructuringElement(cv.MORPH_ELLIPSE, (3, 3))
        if n is not None:
            if equal_time_distributed:
                step = n // 2
            else:
                step = len(frames) / (n + 1)
        else:
            n = frames_to_build_model
        total_frames = frames.shape[0]
        data_all_frames = {}

        parallel_execution_results = []
        ray_results = []

        for idx, (fr, actual_fr) in enumerate(tqdm(zip(range(frames.shape[0]), frame_numbers), total=frames.shape[0])):
            if use_last_n_to_build_model:
                selected_frames = [(fr + i) % total_frames for i in range(frames_to_build_model)]
                frames_building_model = [frames[s] for s in selected_frames]
            elif equal_time_distributed:
                selected_past = [(fr - i * time_gap_within_frames) % total_frames for i in range(1, step + 1)]
                selected_future = [(fr + i * time_gap_within_frames) % total_frames for i in range(1, step + 1)]
                selected_frames = selected_past + selected_future
                frames_building_model = [frames[s] for s in selected_frames]
            else:
                selected_frames = [int((step * i) + fr) % len(frames) for i in range(1, n + 1)]
                frames_building_model = [frames[int((step * i) + fr) % len(frames)] for i in range(1, n + 1)]

            algo = cv.createBackgroundSubtractorMOG2(history=n, varThreshold=var_threshold)
            _ = self._process_preloaded_n_frames(n, frames_building_model, kernel, algo)

            interest_fr = fr % total_frames
            actual_interest_fr = actual_fr  # % total_frames

            of_interest_fr = (fr + frames_to_build_model) % total_frames
            actual_of_interest_fr = (actual_fr + frames_to_build_model)  # % total_frames

            mask = algo.apply(frames[interest_fr], learningRate=0)
            mask = cv.morphologyEx(mask, cv.MORPH_OPEN, kernel)

            # do not go in circle for flow estimation
            if of_interest_fr < interest_fr:
                break

            last12_bg_sub_mask.update({actual_interest_fr.item(): mask})

            # start at 12th frame and then only consider last 12 frames for velocity estimation
            if actual_interest_fr != 0:
                if interest_fr == 0:
                    previous = cv.cvtColor(last_frame_from_last_used_batch, cv.COLOR_BGR2GRAY)
                    next_frame = cv.cvtColor(frames[interest_fr], cv.COLOR_BGR2GRAY)

                    past_flow_per_frame, past_rgb, past_mag, past_ang = self.get_optical_flow(previous_frame=previous,
                                                                                              next_frame=next_frame,
                                                                                              all_results_out=True)
                    past_12_frames_optical_flow.update(
                        {f'{actual_interest_fr.item() - 1}-{actual_interest_fr.item()}': past_flow_per_frame})
                else:
                    previous = cv.cvtColor(frames[interest_fr - 1], cv.COLOR_BGR2GRAY)
                    next_frame = cv.cvtColor(frames[interest_fr], cv.COLOR_BGR2GRAY)

                    past_flow_per_frame, past_rgb, past_mag, past_ang = self.get_optical_flow(previous_frame=previous,
                                                                                              next_frame=next_frame,
                                                                                              all_results_out=True)
                    last_frame_from_last_used_batch = frames[interest_fr]
                    past_12_frames_optical_flow.update(
                        {f'{actual_interest_fr.item() - 1}-{actual_interest_fr.item()}': past_flow_per_frame})

            if len(past_12_frames_optical_flow) > 12:
                temp_past_12_frames_optical_flow = {}
                for i in list(past_12_frames_optical_flow)[-12:]:
                    temp_past_12_frames_optical_flow.update({i: past_12_frames_optical_flow[i]})
                past_12_frames_optical_flow = temp_past_12_frames_optical_flow
                temp_past_12_frames_optical_flow = None

            if len(last12_bg_sub_mask) > 13:  # we need one more for of!
                temp_last12_bg_sub_mask = {}
                for i in list(last12_bg_sub_mask)[-13:]:
                    temp_last12_bg_sub_mask.update({i: last12_bg_sub_mask[i]})
                last12_bg_sub_mask = temp_last12_bg_sub_mask
                temp_last12_bg_sub_mask = None

            if actual_interest_fr < 12:
                continue

            # usual
            # parallel_execution_results.append(self.core_feature_extraction_parallel(
            #     actual_interest_fr, actual_of_interest_fr, classic_clustering,
            #     data_all_frames, df, frames, interest_fr, kernel, last12_bg_sub_mask,
            #     mask, n, of_interest_fr, original_shape, past_12_frames_optical_flow,
            #     resized_shape, return_normalized, step, time_gap_within_frames,
            #     total_frames, track_ids, var_threshold, idx))

            # parallel - multiprocessing
            # parallel_args = (actual_interest_fr, actual_of_interest_fr, classic_clustering,
            #                  data_all_frames, df, frames, interest_fr, kernel, last12_bg_sub_mask,
            #                  mask, n, of_interest_fr, original_shape, past_12_frames_optical_flow,
            #                  resized_shape, return_normalized, step, time_gap_within_frames,
            #                  total_frames, track_ids, var_threshold, idx)
            # # parallel_execution_results.append(pool.apply(self.core_feature_extraction_parallel, args=parallel_args))
            # # async is better
            # parallel_execution_results.append(pool.apply_async(self.core_feature_extraction_parallel,
            #                                                    args=parallel_args,
            #                                                    callback=collect_async_result))

            # ray
            parallel_execution_results.append(self.core_feature_extraction_parallel.remote(
                self, actual_interest_fr, actual_of_interest_fr, classic_clustering,
                data_all_frames, df, frames, interest_fr, kernel, last12_bg_sub_mask,
                mask, n, of_interest_fr, original_shape, past_12_frames_optical_flow,
                resized_shape, return_normalized, step, time_gap_within_frames,
                total_frames, track_ids, var_threshold, idx))

        # parallel - multiprocessing
        # pool.close()
        # pool.join()
        #
        # ASYNC_RESULTS.sort(key=lambda x: x[1])
        #
        # for exec_res in ASYNC_RESULTS:
        #     result, result_id = exec_res
        #     data_all_frames.update({result_id: result})

        # ray
        # ray_results = ray.get(parallel_execution_results)
        for exec_res in ray_results:
            result, result_id = exec_res
            data_all_frames.update({result_id: result})

        print("--- %s seconds ---" % (time.time() - start_time))

        # for exec_res in parallel_execution_results:
        #     result, result_id = exec_res
        #     data_all_frames.update({result_id: result})
        # print("--- %s seconds ---" % (time.time() - start_time))
        # ASYNC_RESULTS = []
        return data_all_frames, frames[interest_fr:, ...], \
               torch.arange(interest_fr + frame_numbers[0], frame_numbers[-1] + 1), \
               last_frame_from_last_used_batch, past_12_frames_optical_flow, gt_velocity_dict, last_optical_flow_map, \
               last12_bg_sub_mask

    # @ray.remote(num_cpus=8)
    def core_feature_extraction_parallel(self, actual_interest_fr, actual_of_interest_fr, classic_clustering,
                                         data_all_frames, df, frames, interest_fr, kernel, last12_bg_sub_mask, mask, n,
                                         of_interest_fr, original_shape, past_12_frames_optical_flow, resized_shape,
                                         return_normalized, step, time_gap_within_frames, total_frames, track_ids,
                                         var_threshold, current_idx):
        past_12_frames_optical_flow_summed_median_based = optimize_optical_flow_object_level_for_frames(
            df=df,
            foreground_masks=last12_bg_sub_mask,
            optical_flow_between_frames=past_12_frames_optical_flow,
            original_shape=original_shape,
            new_shape=resized_shape,
            circle_radius=8,
            plot=True,
            pull_towards_bbox_center=True,
            key_point_criterion=np.median,
            plot_each_track=False)
        past_12_frames_optical_flow_summed_mean_based = optimize_optical_flow_object_level_for_frames(
            df=df,
            foreground_masks=last12_bg_sub_mask,
            optical_flow_between_frames=past_12_frames_optical_flow,
            original_shape=original_shape,
            new_shape=resized_shape,
            circle_radius=8,
            plot=True,
            pull_towards_bbox_center=True,
            key_point_criterion=np.mean,
            plot_each_track=False)
        # flow between consecutive frames
        frames_used_in_of_estimation = list(range(actual_interest_fr, actual_of_interest_fr + 1))
        future12_bg_sub_mask = {}
        future_12_frames_optical_flow = {}
        flow = np.zeros(shape=(frames.shape[1], frames.shape[2], 2))  # put sum of optimized of - using other var
        last_frame_to_add_in_future_dict = list(last12_bg_sub_mask.keys())[-2]
        future12_bg_sub_mask.update({
            last_frame_to_add_in_future_dict: last12_bg_sub_mask[last_frame_to_add_in_future_dict]})
        for of_i, actual_of_i in zip(range(interest_fr, of_interest_fr),
                                     range(actual_interest_fr, actual_of_interest_fr)):
            future_mask = self.bg_sub_for_frame_equal_time_distributed(frames=frames, fr=of_i,
                                                                       time_gap_within_frames=
                                                                       time_gap_within_frames,
                                                                       total_frames=total_frames, step=step, n=n,
                                                                       kernel=kernel, var_threshold=var_threshold,
                                                                       interest_fr=of_i)
            future12_bg_sub_mask.update({actual_of_i: future_mask})

            previous = cv.cvtColor(frames[of_i], cv.COLOR_BGR2GRAY)
            next_frame = cv.cvtColor(frames[of_i + 1], cv.COLOR_BGR2GRAY)

            flow_per_frame, rgb, mag, ang = self.get_optical_flow(previous_frame=previous, next_frame=next_frame,
                                                                  all_results_out=True)

            future_12_frames_optical_flow.update({f'{actual_of_i - 1}-{actual_of_i}': flow_per_frame})
        future_12_frames_optical_flow_summed_median_based = optimize_optical_flow_object_level_for_frames(
            df=df,
            foreground_masks=future12_bg_sub_mask,
            optical_flow_between_frames=future_12_frames_optical_flow,
            original_shape=original_shape,
            new_shape=resized_shape,
            circle_radius=8,
            future_frames_mode=True,
            plot=True, pull_towards_bbox_center=True, key_point_criterion=np.median, plot_each_track=False)
        future_12_frames_optical_flow_summed_mean_based = optimize_optical_flow_object_level_for_frames(
            df=df,
            foreground_masks=future12_bg_sub_mask,
            optical_flow_between_frames=future_12_frames_optical_flow,
            original_shape=original_shape,
            new_shape=resized_shape,
            circle_radius=8,
            future_frames_mode=True,
            plot=True, pull_towards_bbox_center=True, key_point_criterion=np.mean, plot_each_track=False)
        all_agent_features = \
            self._prepare_data_xyuv_for_all_object_of_interest_optimized_optical_flow(
                flow_future_median=future_12_frames_optical_flow_summed_median_based,
                interest_fr=interest_fr,
                processed_data=mask,
                data_frame_num=actual_interest_fr,
                evaluation_mode=True,
                return_options=True,
                track_ids=track_ids,
                original_shape=original_shape,
                new_shape=resized_shape,
                df=df,
                do_clustering=classic_clustering,
                optical_flow_frame_num=
                frames_used_in_of_estimation,
                flow_past_median=
                past_12_frames_optical_flow_summed_median_based,
                return_normalized=return_normalized,
                flow_future_mean=future_12_frames_optical_flow_summed_mean_based,
                flow_past_mean=past_12_frames_optical_flow_summed_mean_based)
        of_flow_till_current_frame = flow
        # data_all_frames.update({interest_fr: all_agent_features})
        # data_all_frames.update({actual_interest_fr.item(): all_agent_features})
        # plot_extracted_features(all_agent_features, frames[actual_interest_fr])
        return all_agent_features, actual_interest_fr
=======
               last_frame_from_last_used_batch, past_12_frames_optical_flow
>>>>>>> f05e4f97

    def _core_processing(self, frame, kernel):
        mask = self.algo.apply(frame)
        mask = cv.morphologyEx(mask, cv.MORPH_OPEN, kernel)

        return mask

    def _core_setup_algo(self, detect_shadows, history, var_threshold):
        return NotImplemented


class MOG2(BackgroundSubtraction):
    def __init__(self, video_path, start_frame, end_frame):
        super(MOG2, self).__init__(video_path=video_path, start_frame=start_frame, end_frame=end_frame)
        self.method = "MOG2"

    @classmethod
    def for_frames(cls):
        return cls(video_path=None, start_frame=None, end_frame=None)

    def get_activations(self, history=120, detect_shadows=True, var_threshold=100):
        cap = cv.VideoCapture(self.video_path)
        cap_count = 0
        kernel = self._core_setup_algo(detect_shadows, history, var_threshold)
        out = self._process_frames(cap, cap_count, kernel)
        return out

    def get_activations_from_preloaded_frames(self, start_sec, end_sec, history=120, detect_shadows=True,
                                              var_threshold=100):
        frames, _, _ = self.get_frames(start=start_sec, end=end_sec, dtype='int')
        frames = frames.numpy()
        kernel = self._core_setup_algo(detect_shadows, history, var_threshold)
        return self._process_preloaded_frames(frames, kernel)

    def _core_setup_algo(self, detect_shadows, history, var_threshold):
        kernel = cv.getStructuringElement(cv.MORPH_ELLIPSE, (3, 3))
        if var_threshold is None:
            self.algo = cv.createBackgroundSubtractorMOG2(detectShadows=detect_shadows, history=history)
        else:
            self.algo = cv.createBackgroundSubtractorMOG2(detectShadows=detect_shadows, history=history,
                                                          varThreshold=var_threshold)
        return kernel

    def keyframe_based_experiment(self, start_sec, end_sec, save_path):
        frames, _, _ = self.get_frames(start=start_sec, end=end_sec, dtype='int')
        frames = frames.numpy()

        kernel = cv.getStructuringElement(cv.MORPH_ELLIPSE, (3, 3))
        frames_to_save = np.random.choice(len(frames), 2)
        n = 50
        step = len(frames) / (n + 1)
        for fr in tqdm(range(frames.shape[0])):
            selected_frames = [int((step * i) + fr) % len(frames) for i in range(1, n + 1)]
            frames_building_model = [frames[int((step * i) + fr) % len(frames)] for i in range(1, n + 1)]
            algo = cv.createBackgroundSubtractorMOG2(history=n)
            _ = self._process_preloaded_n_frames(n, frames_building_model, kernel, algo)

            mask = algo.apply(frames[fr], learningRate=0)
            mask = cv.morphologyEx(mask, cv.MORPH_OPEN, kernel)
            fig, axs = plt.subplots(1, 2, sharex='none', sharey='none')
            axs[0].imshow(frames[fr])
            axs[1].imshow(mask, cmap='binary')

            axs[0].set_title(f'Image: {fr}')
            axs[1].set_title(f'Mask: {fr}')
            if fr in frames_to_save:
                fig.savefig(save_path + f"frame_{fr}.png")

    def keyframe_based_clustering(self, start_sec, end_sec, save_path, annotations_df, eval_frames, video_label,
                                  video_number, n, use_color, plot, weighted_of, frame_gap):
        frames, _, _ = self.get_frames(start=start_sec, end=end_sec, dtype='int')
        frames = frames.numpy()

        kernel = cv.getStructuringElement(cv.MORPH_ELLIPSE, (3, 3))
        # frames_to_save = np.random.choice(len(frames), 2)
        # step = len(frames) / (n + 1)
        step = n // 2
        pr_res = {}
        total_frames = frames.shape[0]
        for fr in tqdm(range(frames.shape[0])):
            if fr not in eval_frames:
                selected_past = [(fr - i * frame_gap) % total_frames for i in range(1, step + 1)]
                selected_future = [(fr + i * frame_gap) % total_frames for i in range(1, step + 1)]
                selected_frames = selected_past + selected_future
                # selected_frames = [int((step * i) + fr) % len(frames) for i in range(1, n + 1)]
                # frames_building_model = [frames[int((step * i) + fr) % len(frames)] for i in range(1, n + 1)]
                frames_building_model = [frames[s] for s in selected_frames]

                algo = cv.createBackgroundSubtractorMOG2(history=n, varThreshold=100)
                # algo = cv.bgsegm.createBackgroundSubtractorGMG(initializationFrames=n)

                _ = self._process_preloaded_n_frames(n, frames_building_model, kernel, algo)

                mask = algo.apply(frames[fr], learningRate=0)

                mask = cv.morphologyEx(mask, cv.MORPH_OPEN, kernel)

                previous = cv.cvtColor(frames[fr - 1], cv.COLOR_BGR2GRAY)
                next_frame = cv.cvtColor(frames[fr], cv.COLOR_BGR2GRAY)

                # flow, rgb = self.get_optical_flow(previous_frame=previous, next_frame=next_frame)
                flow, rgb, mag, ang = self.get_optical_flow(previous_frame=previous, next_frame=next_frame,
                                                            all_results_out=True)

                if use_color:
                    data, data_, max_0, max_1, min_0, min_1, threshold_img = \
                        self._prepare_data_xyuv_color(frames[fr],
                                                      flow, fr,
                                                      mask,
                                                      evaluation_mode
                                                      =True,
                                                      lab_space=True)
                elif weighted_of:
                    data, data_, max_0, max_1, min_0, min_1, threshold_img = \
                        self._prepare_data_xy_weighted_uv(flow, fr,
                                                          mask,
                                                          mag,
                                                          evaluation_mode=True,
                                                          weight=10.0)

                else:
                    data, data_, max_0, max_1, min_0, min_1, threshold_img = \
                        self._prepare_data_xyuv(flow, fr,
                                                mask,
                                                evaluation_mode=True)

                cluster_algo, n_clusters_ = self._perform_clustering(data, max_0, max_1, min_0, min_1, bandwidth=0.1,
                                                                     min_bin_freq=3, max_iter=300)

                # cluster_algo, n_clusters_ = self._perform_clustering_affinity_propagation(data, max_0, max_1, min_0,
                #                                                                           min_1, preference=0,
                #                                                                           damping=0.7)

                annotation_, annotation_full = self._process_frame_annotation(annotations_df, data_, fr)

                frame_results = evaluate_clustering_per_frame(fr, {'gt_bbox': annotation_,
                                                                   'cluster_centers': cluster_algo.cluster_centers},
                                                              one_to_one=True)
                pre_rec = precision_recall(frame_results)
                pr_res.update(pre_rec)

                if frames[fr].shape[0] < frames[fr].shape[1]:
                    original_dims = (frames[fr].shape[1] / 100 * 1, frames[fr].shape[0] / 100 *
                                     1)
                else:
                    original_dims = (frames[fr].shape[0] / 100 * 1, frames[fr].shape[1] / 100 *
                                     1)

                self.original_shape = (frames[fr].shape[0], frames[fr].shape[1])

                if plot:
                    self.plot_all_steps(nrows=2, ncols=3, plot_dims=original_dims, original_frame=frames[fr],
                                        processed_img=data_,
                                        threshold_image=threshold_img, optical_flow_image=rgb,
                                        frame_annotation=annotation_full,
                                        num_clusters=n_clusters_, cluster_centers=cluster_algo.cluster_centers,
                                        frame_evaluation=pre_rec, video_out_save_path=save_path,
                                        frame_number=fr, video_label=video_label.value, video_number=video_number,
                                        video_mode=False, all_objects=len(annotation_))
        return pr_res

    def evaluate_clustering_algos(self, start_sec, end_sec, n, eval_frames, annotations_df):
        frames, _, _ = self.get_frames(start=start_sec, end=end_sec, dtype='int')
        frames = frames.numpy()

        kernel = cv.getStructuringElement(cv.MORPH_ELLIPSE, (3, 3))
        # frames_to_save = np.random.choice(len(frames), 2)
        step = len(frames) / (n + 1)
        for fr in tqdm(range(frames.shape[0])):
            if fr in eval_frames:
                selected_frames = [int((step * i) + fr) % len(frames) for i in range(1, n + 1)]
                frames_building_model = [frames[int((step * i) + fr) % len(frames)] for i in range(1, n + 1)]

                algo = cv.createBackgroundSubtractorMOG2(history=n, varThreshold=100)
                # algo = cv.bgsegm.createBackgroundSubtractorGMG(initializationFrames=n)

                _ = self._process_preloaded_n_frames(n, frames_building_model, kernel, algo)

                mask = algo.apply(frames[fr], learningRate=0)

                mask = cv.morphologyEx(mask, cv.MORPH_OPEN, kernel)

                previous = cv.cvtColor(frames[fr - 1], cv.COLOR_BGR2GRAY)
                next_frame = cv.cvtColor(frames[fr], cv.COLOR_BGR2GRAY)

                # flow, rgb = self.get_optical_flow(previous_frame=previous, next_frame=next_frame)
                flow, rgb, mag, ang = self.get_optical_flow(previous_frame=previous, next_frame=next_frame,
                                                            all_results_out=True)

                data, data_, max_0, max_1, min_0, min_1, threshold_img = \
                    self._prepare_data_xyuv(flow, fr,
                                            mask,
                                            evaluation_mode=True)
                marker = cycle('o*v^><12348sphH+xXD')
                cluster_options_dict = {'max_0': max_0,
                                        'min_0': min_0,
                                        'max_1': max_1,
                                        'min_1': min_1}

                annotation_, annotation_full = self._process_frame_annotation(annotations_df, data_, fr)

                # AgglomerativeClustering
                # self._agglomerative_clustering(annotation_, cluster_options_dict, data, fr, max_0, max_1, min_0,
                #                                min_1)

                # BIRCH
                # self._birch_clustering(annotation_, cluster_options_dict, data, fr, frames, marker, max_0, max_1,
                #                        min_0, min_1)

                # OPTICS
                # self._optics_clustering(annotation_, cluster_options_dict, data, fr, frames, marker, max_0, max_1,
                #                         min_0, min_1, plot_reachability=False)

                # DBSCAN
                self._dbscan_cluster(annotation_, cluster_options_dict, data, fr, frames, marker, max_0, max_1, min_0,
                                     min_1)
                plt.close('all')

    def _dbscan_cluster(self, annotation_, cluster_options_dict, data, fr, frames, marker, max_0, max_1, min_0, min_1):
        cluster_algo, n_clusters_ = self._perform_clustering_dbscan(data, max_0, max_1, min_0,
                                                                    min_1, min_samples=13,
                                                                    eps=2)
        core_samples_mask = np.zeros_like(cluster_algo.labels, dtype=bool)
        core_samples_mask[cluster_algo.core_sample_indices] = True
        # Black removed and is used for noise instead.
        unique_labels = set(cluster_algo.labels)
        colors = [plt.cm.Spectral(each)
                  for each in np.linspace(0, 1, len(unique_labels))]
        c_centers = []
        plt.imshow(frames[fr])
        for k, col, m in zip(unique_labels, colors, marker):
            if k == -1:
                # Black used for noise.
                col = [0, 0, 0, 1]

            class_member_mask = (cluster_algo.labels == k)

            xy = data[class_member_mask & core_samples_mask]
            xy = Clustering.renormalize_any_cluster(xy, cluster_options_dict)
            xy_c = xy.mean(axis=0)
            c_centers.append(xy_c)
            # plt.plot(xy[:, 0], xy[:, 1], m, markerfacecolor=tuple(col),
            #          markeredgecolor='k', markersize=8)
            plt.plot(xy_c[0], xy_c[1], m, markerfacecolor=tuple(col),
                     markeredgecolor='k', markersize=8)

            xy = data[class_member_mask & ~core_samples_mask]
            xy = Clustering.renormalize_any_cluster(xy, cluster_options_dict)
            plt.plot(xy[:, 0], xy[:, 1], '*', markerfacecolor=tuple(col),
                     markeredgecolor='k', markersize=6)
        frame_results = evaluate_clustering_non_cc(fr, {'gt_bbox': annotation_,
                                                        'cluster_centers': c_centers},
                                                   one_to_one=True)
        pre_rec = precision_recall(frame_results)
        plt.title(f'DBSCAN Clusters: {len(unique_labels)} | P: {pre_rec[fr]["precision"]} | '
                  f'R: {pre_rec[fr]["recall"]}')
        plt.show()

    def _optics_clustering(self, annotation_, cluster_options_dict, data, fr, frames, marker, max_0, max_1, min_0,
                           min_1, plot_reachability=False):
        cluster_algo, n_clusters_ = self._perform_clustering_optics(data, max_0, max_1, min_0,
                                                                    min_1, min_samples=5,
                                                                    min_cluster_size=None,
                                                                    max_eps=15)
        clust = cluster_algo.algo
        labels_050 = cluster_optics_dbscan(reachability=clust.reachability_,
                                           core_distances=clust.core_distances_,
                                           ordering=clust.ordering_, eps=0.5)
        labels_200 = cluster_optics_dbscan(reachability=clust.reachability_,
                                           core_distances=clust.core_distances_,
                                           ordering=clust.ordering_, eps=2)
        space = np.arange(len(data))
        reachability = clust.reachability_[clust.ordering_]
        labels = clust.labels_[clust.ordering_]
        plt.figure(figsize=(15, 12))

        colors = [plt.cm.Spectral(each)
                  for each in np.linspace(0, 1, len(np.unique(labels)))]

        if plot_reachability:
            G = gridspec.GridSpec(2, 3)
            ax1 = plt.subplot(G[0, :])
            ax2 = plt.subplot(G[1, 0])
            ax3 = plt.subplot(G[1, 1])
            ax4 = plt.subplot(G[1, 2])

            # Reachability plot
            for klass, color in zip(range(0, 5), colors):
                Xk = space[labels == klass]
                Rk = reachability[labels == klass]
                ax1.plot(Xk, Rk, color, alpha=0.3)
            ax1.plot(space[labels == -1], reachability[labels == -1], 'k.', alpha=0.3)
            ax1.plot(space, np.full_like(space, 2., dtype=float), 'k-', alpha=0.5)
            ax1.plot(space, np.full_like(space, 0.5, dtype=float), 'k-.', alpha=0.5)
            ax1.set_ylabel('Reachability (epsilon distance)')
            ax1.set_title('Reachability Plot')
        else:
            G = gridspec.GridSpec(1, 3)
            ax2 = plt.subplot(G[0, 0])
            ax3 = plt.subplot(G[0, 1])
            ax4 = plt.subplot(G[0, 2])

        ax2.imshow(frames[fr])
        ax3.imshow(frames[fr])
        ax4.imshow(frames[fr])
        c_center_optics = []
        c_center_db05 = []
        c_center_db2 = []

        # OPTICS
        for klass, color, m in zip(range(0, 5), colors, marker):
            Xk = data[clust.labels_ == klass]
            Xk = Clustering.renormalize_any_cluster(Xk, cluster_options_dict)
            xk_c = Xk.mean(axis=0)
            c_center_optics.append(xk_c.tolist())
            # ax2.plot(Xk[:, 0], Xk[:, 1], color, alpha=0.3)
            ax2.plot(xk_c[0], xk_c[1], m, markerfacecolor=color, alpha=0.3, markeredgecolor='k', markersize=8)
        frame_results = evaluate_clustering_non_cc(fr, {'gt_bbox': annotation_,
                                                        'cluster_centers': c_center_optics},
                                                   one_to_one=True)
        pre_rec = precision_recall(frame_results)
        ax2.plot(data[clust.labels_ == -1, 0], data[clust.labels_ == -1, 1], 'k+', alpha=0.1)
        ax2.set_title(f'Automatic Clustering\nOPTICS\nP:{pre_rec[fr]["precision"]} |'
                      f' R:{pre_rec[fr]["recall"]}')

        # DBSCAN at 0.5
        for klass, color, m in zip(range(0, 6), colors, marker):
            Xk = data[labels_050 == klass]
            Xk = Clustering.renormalize_any_cluster(Xk, cluster_options_dict)
            xk_c = Xk.mean(axis=0)
            c_center_db05.append(xk_c.tolist())
            # ax3.plot(Xk[:, 0], Xk[:, 1], color, alpha=0.3, marker='.')
            ax2.plot(xk_c[0], xk_c[1], m, markerfacecolor=color, alpha=0.3, markeredgecolor='k', markersize=18)
        frame_results = evaluate_clustering_non_cc(fr, {'gt_bbox': annotation_,
                                                        'cluster_centers': c_center_db05},
                                                   one_to_one=True)
        pre_rec = precision_recall(frame_results)
        ax3.plot(data[labels_050 == -1, 0], data[labels_050 == -1, 1], 'k+', alpha=0.1)
        ax3.set_title(f'Clustering at 0.5 epsilon cut\nDBSCAN\nP:{pre_rec[fr]["precision"]} |'
                      f' R:{pre_rec[fr]["recall"]}')

        # DBSCAN at 2.
        for klass, color, m in zip(range(0, 4), colors, marker):
            Xk = data[labels_200 == klass]
            Xk = Clustering.renormalize_any_cluster(Xk, cluster_options_dict)
            xk_c = Xk.mean(axis=0)
            c_center_db2.append(xk_c.tolist())
            # ax4.plot(Xk[:, 0], Xk[:, 1], color, alpha=0.3)
            ax2.plot(xk_c[0], xk_c[1], m, markerfacecolor=color, alpha=0.3, markeredgecolor='k', markersize=8)
        frame_results = evaluate_clustering_non_cc(fr, {'gt_bbox': annotation_,
                                                        'cluster_centers': c_center_db2},
                                                   one_to_one=True)
        pre_rec = precision_recall(frame_results)
        ax4.plot(data[labels_200 == -1, 0], data[labels_200 == -1, 1], 'k+', alpha=0.1)
        ax4.set_title(f'Clustering at 2.0 epsilon cut\nDBSCAN\nP:{pre_rec[fr]["precision"]} |'
                      f' R:{pre_rec[fr]["recall"]}')
        plt.tight_layout()
        plt.show()

    def _birch_clustering(self, annotation_, cluster_options_dict, data, fr, frames, marker, max_0, max_1, min_0,
                          min_1):
        cluster_algo, n_clusters_ = self._perform_clustering_birch(data, max_0, max_1, min_0,
                                                                   min_1, threshold=0.03, branching_factor=6)
        birch_model = cluster_algo.algo
        labels = birch_model.labels_
        centroids = birch_model.subcluster_centers_
        n_clusters = np.unique(labels).size
        print("n_clusters : %d" % n_clusters)
        centroids = Clustering.renormalize_any_cluster(centroids, cluster_options_dict)
        colors = [plt.cm.Spectral(each)
                  for each in np.linspace(0, 1, len(np.unique(labels)))]
        fig = plt.figure(figsize=(10, 8))
        fig.subplots_adjust(left=0.04, right=0.98, bottom=0.1, top=0.9)
        ax = fig.add_subplot(1, 1, 1)
        ax.imshow(frames[fr])
        for this_centroid, k, col, m in zip(centroids, range(n_clusters), colors, marker):
            m_ = labels == k
            ax.scatter(data[m_, 0], data[m_, 1],
                       c='w', edgecolor=col, marker='.', alpha=0.5)
            if birch_model.n_clusters is None:
                ax.scatter(this_centroid[0], this_centroid[1], marker=m,
                           c='k', s=25)
        frame_results = evaluate_clustering_non_cc(fr, {'gt_bbox': annotation_,
                                                        'cluster_centers': centroids},
                                                   one_to_one=True)
        pre_rec = precision_recall(frame_results)
        ax.set_title(f'BIRCH Clusters:{n_clusters}\nP:{pre_rec[fr]["precision"]} |'
                     f'R:{pre_rec[fr]["recall"]}')
        plt.show()

    def _agglomerative_clustering(self, annotation_, cluster_options_dict, data, fr, frames, marker, max_0, max_1,
                                  min_0, min_1):
        cluster_algo, n_clusters_ = self._perform_clustering_hierarchical(data, max_0, max_1, min_0, min_1,
                                                                          n_clusters=None,
                                                                          distance_threshold=0.03)

        def plot_clustering(X_red, labels, title=None):
            center = []

            f = plt.figure(figsize=(10, 8))
            plt.imshow(frames[fr])
            for i, m in zip(range(cluster_algo.n_clusters), marker):
                Xk = X_red[cluster_algo.labels == i]
                xk_c = Xk.mean(axis=0)
                center.append(xk_c)
                plt.plot(xk_c[0], xk_c[1], m,
                         color=plt.cm.nipy_spectral(labels[i] / 10.), markersize=8)
                # plt.plot(Xk[i, 0], Xk[i, 1], m,
                #          color=plt.cm.nipy_spectral(labels[i] / 10.), markersize=8)

            if title is not None:
                plt.title(title, size=8)
            plt.axis('off')
            return center, f

        dd_data = Clustering.renormalize_any_cluster(data, cluster_options_dict)
        c_center, fig = plot_clustering(dd_data, cluster_algo.labels)
        frame_results = evaluate_clustering_non_cc(fr, {'gt_bbox': annotation_,
                                                        'cluster_centers': c_center},
                                                   one_to_one=True)
        pre_rec = precision_recall(frame_results)
        fig.suptitle(f'Agglomerative Clusters:{cluster_algo.n_clusters}'
                     f'\nP:{pre_rec[fr]["precision"]} |'
                     f'R:{pre_rec[fr]["recall"]}', fontsize=14, fontweight='bold')
        plt.show()

    def keyframe_based_rescaled_clustering(self, start_sec, end_sec, save_path, annotations_df, eval_frames,
                                           video_label,
                                           video_number, n, sdd_meta_path, dataset_type):
        frames, _, _ = self.get_frames(start=start_sec, end=end_sec, dtype='int')
        sdd_meta = SDDMeta(sdd_meta_path)
        new_scale = sdd_meta.get_new_scale_from_img(frames[0], dataset_type, video_number)
        new_scale_channels = new_scale[0], new_scale[1], 3
        # frames = torch.nn.functional.interpolate(frames, size=new_scale)  # memory-issue
        frames = frames.numpy()

        kernel = cv.getStructuringElement(cv.MORPH_ELLIPSE, (3, 3))
        # frames_to_save = np.random.choice(len(frames), 2)
        step = len(frames) / (n + 1)
        for fr in tqdm(range(frames.shape[0])):
            if fr in eval_frames:
                selected_frames = [int((step * i) + fr) % len(frames) for i in range(1, n + 1)]
                frames_building_model = [(resize(frames[int((step * i) + fr) % len(frames)],
                                                 output_shape=new_scale) * 255).astype(np.uint8)
                                         for i in range(1, n + 1)]

                # algo = cv.createBackgroundSubtractorMOG2(history=n, varThreshold=50)
                algo = cv.createBackgroundSubtractorMOG2(history=n)

                _ = self._process_preloaded_n_frames(n, frames_building_model, kernel, algo)

                if frames.shape[1] < frames.shape[2]:
                    original_dims = (frames.shape[2] / 100 * 1, frames.shape[1] / 100 *
                                     1)
                else:
                    original_dims = (frames.shape[1] / 100 * 1, frames.shape[2] / 100 *
                                     1)

                self.original_shape = (frames.shape[1], frames.shape[2])

                mask = algo.apply((resize(frames[fr], output_shape=new_scale) * 255).astype(np.uint8), learningRate=0)

                mask = cv.morphologyEx(mask, cv.MORPH_OPEN, kernel)

                previous = cv.cvtColor((resize(frames[fr - 1], output_shape=new_scale) * 255).astype(np.uint8),
                                       cv.COLOR_BGR2GRAY)
                next_frame = cv.cvtColor((resize(frames[fr], output_shape=new_scale) * 255).astype(np.uint8),
                                         cv.COLOR_BGR2GRAY)

                flow, rgb = self.get_optical_flow(previous_frame=previous, next_frame=next_frame)

                data, data_, max_0, max_1, min_0, min_1, threshold_img = self._prepare_data_xyuv(flow, fr,
                                                                                                 mask,
                                                                                                 evaluation_mode=True)
                mean_shift, n_clusters_ = self._perform_clustering(data, max_0, max_1, min_0, min_1, bandwidth=0.1)

                annotation_, annotation_full = self._process_frame_annotation(annotations_df, data_, fr)

                frame_results = evaluate_clustering_per_frame(fr, {'gt_bbox': annotation_,
                                                                   'cluster_centers': mean_shift.cluster_centers})
                pre_rec = precision_recall(frame_results)

                in_frame = (resize(frames[fr], output_shape=new_scale) * 255).astype(np.uint8)

                self.plot_all_steps_rescaled(nrows=2, ncols=3, plot_dims=original_dims, original_frame=in_frame,
                                             processed_img=data_,
                                             threshold_image=threshold_img, optical_flow_image=rgb,
                                             frame_annotation=annotation_full,
                                             num_clusters=n_clusters_, cluster_centers=mean_shift.cluster_centers,
                                             frame_evaluation=pre_rec, video_out_save_path=save_path,
                                             frame_number=fr, video_label=video_label.value, video_number=video_number,
                                             video_mode=False, all_objects=len(annotation_))


class KNNBased(BackgroundSubtraction):
    def __init__(self, video_path, start_frame, end_frame):
        super(KNNBased, self).__init__(video_path=video_path, start_frame=start_frame, end_frame=end_frame)
        self.method = "KNN"

    def get_activations(self, history=120, detect_shadows=True, var_threshold=100):
        cap = cv.VideoCapture(self.video_path)
        cap_count = 0
        kernel = self._core_setup_algo(detect_shadows, history, var_threshold)

        out = self._process_frames(cap, cap_count, kernel)
        return out

    def get_activations_from_preloaded_frames(self, start_sec, end_sec, history=120, detect_shadows=True,
                                              var_threshold=100):
        frames, _, _ = self.get_frames(start=start_sec, end=end_sec, dtype='int')
        frames = frames.numpy()
        kernel = self._core_setup_algo(detect_shadows, history, var_threshold)

        return self._process_preloaded_frames(frames, kernel)

    def _core_setup_algo(self, detect_shadows, history, var_threshold):
        kernel = cv.getStructuringElement(cv.MORPH_ELLIPSE, (3, 3))

        if var_threshold is None:
            self.algo = cv.createBackgroundSubtractorKNN(detectShadows=detect_shadows, history=history)
        else:
            self.algo = cv.createBackgroundSubtractorKNN(detectShadows=detect_shadows, history=history,
                                                         dist2Threshold=var_threshold)
        return kernel


class DNNFeatureExtractors(FeatureExtractor):
    def __init__(self, video_path):
        super(DNNFeatureExtractors, self).__init__(video_path=video_path)
        self.method = "DNN"

    def vgg_activations(self, layer_number: int = 3, scale_factor: Optional[float] = None):
        v_frames = self.video_frames.permute(0, 3, 1, 2)
        if scale_factor is not None:
            v_frames = resize_v_frames(v_frames=v_frames, scale_factor=scale_factor)
        vgg_out = get_vgg_layer_activations(x=v_frames, layer_number=layer_number)
        return vgg_out.permute(0, 2, 3, 1)

    def resnet_activations(self, scale_factor: Optional[float] = None):
        v_frames = self.video_frames.permute(0, 3, 1, 2)
        if scale_factor is not None:
            v_frames = resize_v_frames(v_frames=v_frames, scale_factor=scale_factor)
        out = get_resnet_layer_activations(x=v_frames)
        return out.permute(0, 2, 3, 1)

    def densenet_activations(self, layer_number: int = 3, scale_factor: Optional[float] = None):
        v_frames = self.video_frames.permute(0, 3, 1, 2)
        if scale_factor is not None:
            v_frames = resize_v_frames(v_frames=v_frames, scale_factor=scale_factor)
        # out = get_densenet_layer_activations(x=v_frames, layer_number=layer_number)
        out = get_densenet_filtered_layer_activations(x=v_frames, layer_number=layer_number)
        return out.permute(0, 2, 3, 1)<|MERGE_RESOLUTION|>--- conflicted
+++ resolved
@@ -27,7 +27,6 @@
 from average_image.layers import min_pool2d
 from average_image.utils import precision_recall, evaluate_clustering_per_frame, normalize, SDDMeta, \
     evaluate_clustering_non_cc, AgentFeatures, plot_extracted_features, plot_points_only
-<<<<<<< HEAD
 from baseline.extracted_of_optimization import optimize_optical_flow_object_level_for_frames
 
 RAY_RESULT_IDS = []
@@ -36,8 +35,6 @@
 
 def collect_async_result(result):
     ASYNC_RESULTS.append(result)
-=======
->>>>>>> f05e4f97
 
 
 class FeatureExtractor(object):
@@ -555,7 +552,6 @@
 
         cap.release()
 
-<<<<<<< HEAD
     @staticmethod
     def _prepare_data_xyuv(flow, fr, processed_data, use_intensities=False, evaluation_mode: bool = False,
                            return_options=False):
@@ -928,11 +924,6 @@
     def _prepare_data_xy_weighted_uv(flow, fr, processed_data, mag, use_intensities=False,
                                      evaluation_mode: bool = False,
                                      weight: float = 1.0):
-=======
-    @staticmethod
-    def _prepare_data_xyuv(flow, fr, processed_data, use_intensities=False, evaluation_mode: bool = False,
-                           return_options=False):
->>>>>>> f05e4f97
         if evaluation_mode:
             data_ = processed_data
         else:
@@ -1658,12 +1649,8 @@
                                                  frame_numbers=None, df=None, return_normalized=False,
                                                  remaining_frames=None, remaining_frames_idx=None,
                                                  past_12_frames_optical_flow=None,
-<<<<<<< HEAD
                                                  last_frame_from_last_used_batch=None,
                                                  gt_velocity_dict=None):
-=======
-                                                 last_frame_from_last_used_batch=None):
->>>>>>> f05e4f97
         self.original_shape = original_shape
         interest_fr = None
         actual_interest_fr = None
@@ -1695,11 +1682,8 @@
             elif equal_time_distributed:
                 selected_past = [(fr - i * time_gap_within_frames) % total_frames for i in range(1, step + 1)]
                 selected_future = [(fr + i * time_gap_within_frames) % total_frames for i in range(1, step + 1)]
-<<<<<<< HEAD
                 # selected_future = [(fr + i * time_gap_within_frames + 1) % total_frames for i in range(1, step + 1)]
                 # selected_future.remove(fr)
-=======
->>>>>>> f05e4f97
                 selected_frames = selected_past + selected_future
                 frames_building_model = [frames[s] for s in selected_frames]
             else:
@@ -1759,7 +1743,6 @@
                                                                                               all_results_out=True)
                     # last_frame_from_last_used_batch = frames[interest_fr]
                     past_12_frames_optical_flow.append(past_flow_per_frame)
-<<<<<<< HEAD
 
                     # fr_annotation = get_frame_annotations_and_skip_lost(df, actual_interest_fr.item())
                     # fr_annotations, fr_bbox_centers, fr_track_ids = scale_annotations(fr_annotation,
@@ -1772,8 +1755,6 @@
                     #         gt_velocity_dict[t_id].append(bb_center)
                     #         continue
                     #     gt_velocity_dict.update({t_id: [bb_center]})
-=======
->>>>>>> f05e4f97
                 else:
                     previous = cv.cvtColor(frames[interest_fr - 1], cv.COLOR_BGR2GRAY)
                     next_frame = cv.cvtColor(frames[interest_fr], cv.COLOR_BGR2GRAY)
@@ -1784,7 +1765,6 @@
                     last_frame_from_last_used_batch = frames[interest_fr]
                     past_12_frames_optical_flow.append(past_flow_per_frame)
 
-<<<<<<< HEAD
                     # fr_annotation = get_frame_annotations_and_skip_lost(df, actual_interest_fr.item())
                     # fr_annotations, fr_bbox_centers, fr_track_ids = scale_annotations(fr_annotation,
                     #                                                                   original_scale=original_shape,
@@ -1797,8 +1777,6 @@
                     #         continue
                     #     gt_velocity_dict.update({t_id: [bb_center]})
 
-=======
->>>>>>> f05e4f97
             # if actual_interest_fr != 0:
             #     previous = cv.cvtColor(frames[actual_interest_fr - 1], cv.COLOR_BGR2GRAY)
             #     next_frame = cv.cvtColor(frames[actual_interest_fr], cv.COLOR_BGR2GRAY)
@@ -1874,7 +1852,6 @@
                                                 evaluation_mode=True,
                                                 return_options=True)
             past_12_frames_optical_flow = past_12_frames_optical_flow[1:]
-<<<<<<< HEAD
             # for gt_key, gt_value in gt_velocity_dict.items():
             #     if len(gt_value) > 12:
             #         gt_velocity_dict[gt_key] = gt_velocity_dict[gt_key][1:]
@@ -2243,14 +2220,11 @@
             #     if len(gt_value) > 12:
             #         gt_velocity_dict[gt_key] = gt_velocity_dict[gt_key][1:]
 
-=======
->>>>>>> f05e4f97
         # return data_all_frames, frames[actual_interest_fr:, ...], frame_numbers[actual_interest_fr:], \
         #        last_frame_from_last_used_batch
         # past_12_frames_optical_flow = past_12_frames_optical_flow[1:]
         return data_all_frames, frames[interest_fr:, ...], \
                torch.arange(interest_fr + frame_numbers[0], frame_numbers[-1] + 1), \
-<<<<<<< HEAD
                last_frame_from_last_used_batch, past_12_frames_optical_flow, gt_velocity_dict, last_optical_flow_map, \
                last12_bg_sub_mask
 
@@ -2527,9 +2501,6 @@
         # data_all_frames.update({actual_interest_fr.item(): all_agent_features})
         # plot_extracted_features(all_agent_features, frames[actual_interest_fr])
         return all_agent_features, actual_interest_fr
-=======
-               last_frame_from_last_used_batch, past_12_frames_optical_flow
->>>>>>> f05e4f97
 
     def _core_processing(self, frame, kernel):
         mask = self.algo.apply(frame)
